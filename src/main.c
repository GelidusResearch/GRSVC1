#include <stdio.h>
#include "freertos/FreeRTOS.h"
#include "freertos/task.h"
#include "freertos/event_groups.h"
#include "esp_event.h"
#include "nvs_flash.h"
#include "esp_log.h"
#include "esp_timer.h"
#include "esp_nimble_hci.h"
#include "nimble/nimble_port.h"
#include "nimble/nimble_port_freertos.h"
#include "host/ble_hs.h"
#include "services/gap/ble_svc_gap.h"
#include "services/gatt/ble_svc_gatt.h"
#include "sdkconfig.h"

#include <host/ble_hs.h>
#include <string.h>
#include "driver/gpio.h"
#include "esp_adc/adc_oneshot.h"
#include "esp_adc/adc_cali.h"
#include "esp_adc/adc_cali_scheme.h"
#include "esp_ota_ops.h"
#include "esp_app_format.h"
#include "esp_partition.h"
#include "esp_system.h"

#include "dht_sensor.h"
#include "esp_pm.h"
#include "esp_sleep.h"
#include "esp_task_wdt.h"

#define DEVICE_NAME "GRSVC1"
#define FIRMWARE_VERSION "1.0.0"
#define MANUFACTURER_NAME "Gelidus Research Inc."
#define MODEL_NUMBER "GRSVC V1"
#define HARDWARE_REVISION "Rev 1.0"
#define SOFTWARE_REVISION "ESP-IDF v5.4.2"

// Power management configuration
#define POWER_SAVE_MODE_ENABLED 1
#define DEEP_SLEEP_DURATION_US (5 * 1000000)  // 5 seconds deep sleep
#define LIGHT_SLEEP_DURATION_MS 100            // 100ms light sleep
#define SENSOR_READ_INTERVAL_MS (30 * 1000)   // 30 seconds between sensor reads
#define BATTERY_CHECK_INTERVAL_MS (60 * 1000) // 1 minute between battery checks
#define SW1_GPIO GPIO_NUM_16  // Switch 1 GPIO pin
#define SW2_GPIO GPIO_NUM_17  // Switch 2 GPIO pin
#define SW3_GPIO GPIO_NUM_18  // Switch 3 GPIO pin
#define FLOW_SENSOR_GPIO GPIO_NUM_26  // Flow GPIO pin
#define VALVE_1_GPIO GPIO_NUM_33  // Valve 1 GPIO pin
#define VALVE_2_GPIO GPIO_NUM_27  // Valve 2 GPIO pin
#define POWER_12V_GPIO GPIO_NUM_14  // 12V output GPIO pin
#define STATUS_LED_GPIO GPIO_NUM_4  // Status LED GPIO pin
#define BATTERY_VOLTAGE_GPIO GPIO_NUM_12  // Battery Voltage ADC pin (ADC2_CH5)
#define DHT_SENSOR_GPIO GPIO_NUM_32  // DHT sensor GPIO pin

char *TAG = "GRSVC1";
uint8_t ble_addr_type;

// Globals
static char device_mac_string[18] = "00:00:00:00:00:00";
static volatile uint32_t pulse_count = 0;
static adc_oneshot_unit_handle_t adc2_handle;
static adc_cali_handle_t adc2_cali_chan5_handle;

// DHT sensor
static dht_sensor_t dht_sensor;
static float last_temperature = NAN;
static float last_humidity = NAN;

// Valve state tracking (since latching valves don't provide feedback)
static bool valve_1_state = false; // false = OFF, true = ON
static bool valve_2_state = false; // false = OFF, true = ON

// Hardware switch variables for debouncing
static volatile uint32_t sw1_last_press_time = 0;
static volatile uint32_t sw2_last_press_time = 0;
static volatile bool sw1_pressed = false;
static volatile bool sw2_pressed = false;
#define SWITCH_DEBOUNCE_MS 200  // 200ms debounce time

// Connection state tracking
static uint16_t conn_handle = BLE_HS_CONN_HANDLE_NONE;
static bool is_connected = false;
static bool is_advertising = false;

// OTA (Over-The-Air) update variables
static esp_ota_handle_t ota_handle = 0;
static const esp_partition_t *ota_partition = NULL;
static bool ota_in_progress = false;
static uint32_t ota_bytes_received = 0;
static uint32_t ota_total_size = 0;
static uint32_t ota_last_progress = 0;

// OTA update states
typedef enum {
    OTA_STATE_IDLE = 0,
    OTA_STATE_INIT,
    OTA_STATE_RECEIVING,
    OTA_STATE_VALIDATING,
    OTA_STATE_COMPLETE,
    OTA_STATE_ERROR
} ota_state_t;

static ota_state_t ota_state = OTA_STATE_IDLE;

// Power management variables
static uint32_t last_sensor_read = 0;
static uint32_t last_battery_check = 0;
static uint8_t battery_level = 50;  // Cache battery level to reduce ADC reads
static bool power_save_enabled = POWER_SAVE_MODE_ENABLED;

// Forward declarations
static void toggle_valve(gpio_num_t valve_gpio, bool *valve_state, const char *valve_name);

// Initialize MAC address string (call once at startup)
void init_device_mac_string() {
    if (ble_hs_synced()) {
        uint8_t mac_addr[6];
        int mac_rc = ble_hs_id_copy_addr(ble_addr_type, mac_addr, NULL);
        if (mac_rc == 0) {
            snprintf(device_mac_string, sizeof(device_mac_string), "%02X:%02X:%02X:%02X:%02X:%02X",
                    mac_addr[5], mac_addr[4], mac_addr[3],
                    mac_addr[2], mac_addr[1], mac_addr[0]);
            ESP_LOGI(TAG, "Device MAC address initialized: %s", device_mac_string);
        } else {
            ESP_LOGW(TAG, "Failed to read MAC address, using default: %s", esp_err_to_name(mac_rc));
            strcpy(device_mac_string, "00:00:00:00:00:00");
        }
    } else {
        ESP_LOGW(TAG, "BLE stack not synced during MAC address initialization, using default");
        strcpy(device_mac_string, "00:00:00:00:00:00");
    }
}

// Power management initialization
void power_management_init() {
    if (!power_save_enabled) {
        ESP_LOGI(TAG, "Power save mode disabled");
        return;
    }

    ESP_LOGI(TAG, "Initializing power management...");

    // Configure automatic power management only if CONFIG_PM_ENABLE is set
    #ifdef CONFIG_PM_ENABLE
    esp_pm_config_t pm_config = {
        .max_freq_mhz = 80,      // Use 80MHz max frequency
        .min_freq_mhz = 10,      // Scale down to 10MHz when possible
        .light_sleep_enable = true   // Enable automatic light sleep
    };

    esp_err_t err = esp_pm_configure(&pm_config);
    if (err == ESP_OK) {
        ESP_LOGI(TAG, "Power management configured: Max=%dMHz, Min=%dMHz, Light sleep enabled",
                 pm_config.max_freq_mhz, pm_config.min_freq_mhz);
    } else {
        ESP_LOGE(TAG, "Failed to configure power management: %s", esp_err_to_name(err));
        ESP_LOGW(TAG, "Continuing without power management...");
        power_save_enabled = false;  // Disable power save features
    }
    #else
    ESP_LOGW(TAG, "CONFIG_PM_ENABLE not set - power management disabled in build");
    power_save_enabled = false;
    #endif

    // Configure wake up sources for deep sleep (if needed) - this is safe even without PM
    esp_sleep_enable_timer_wakeup(DEEP_SLEEP_DURATION_US);

    // Enable wake up from flow sensor GPIO (for emergency wake) - this is safe
    esp_sleep_enable_ext0_wakeup(FLOW_SENSOR_GPIO, 1);

    ESP_LOGI(TAG, "Power management initialization complete");
}

// Enter light sleep for specified duration
void enter_light_sleep(uint32_t duration_ms) {
    if (!power_save_enabled || is_connected || ota_in_progress) {
        // Don't sleep if connected or during OTA
        vTaskDelay(pdMS_TO_TICKS(duration_ms));
        return;
    }

    // Enter light sleep
    esp_sleep_enable_timer_wakeup(duration_ms * 1000);  // Convert ms to us
    esp_light_sleep_start();
}

// Read DHT sensor with caching for power saving
esp_err_t read_dht_sensor_cached(float *temp, float *hum) {
    uint32_t current_time = xTaskGetTickCount() * portTICK_PERIOD_MS;

    // Use cached values if not enough time has passed
    if (current_time - last_sensor_read < SENSOR_READ_INTERVAL_MS &&
        !isnan(last_temperature) && !isnan(last_humidity)) {
        *temp = last_temperature;
        *hum = last_humidity;
        return ESP_OK;
    }

    // Read fresh sensor data
    esp_err_t err = dht_single_read(&dht_sensor, temp, hum);
    if (err == ESP_OK && !isnan(*temp) && !isnan(*hum)) {
        last_temperature = *temp;
        last_humidity = *hum;
        last_sensor_read = current_time;
        ESP_LOGI(TAG, "Fresh DHT reading: T=%.2f°C, H=%.2f%% (cached for %ds)",
                 *temp, *hum, SENSOR_READ_INTERVAL_MS/1000);
    } else {
        // Return cached values if available
        if (!isnan(last_temperature) && !isnan(last_humidity)) {
            *temp = last_temperature;
            *hum = last_humidity;
            ESP_LOGW(TAG, "DHT read failed, using cached values: T=%.2f°C, H=%.2f%%",
                     *temp, *hum);
            return ESP_OK;
        }
    }

    return err;
}

// ISR handler increments pulse count on rising edge
static void IRAM_ATTR flow_sensor_isr_handler(void* arg) {
    pulse_count++;
}

// ISR handler for SW1 (Valve 1 toggle) with debouncing
static void IRAM_ATTR sw1_isr_handler(void* arg) {
    uint32_t current_time = xTaskGetTickCountFromISR() * portTICK_PERIOD_MS;
    if (current_time - sw1_last_press_time > SWITCH_DEBOUNCE_MS) {
        sw1_last_press_time = current_time;
        sw1_pressed = true;  // Flag for main task to handle
    }
}

// ISR handler for SW2 (Valve 2 toggle) with debouncing
static void IRAM_ATTR sw2_isr_handler(void* arg) {
    uint32_t current_time = xTaskGetTickCountFromISR() * portTICK_PERIOD_MS;
    if (current_time - sw2_last_press_time > SWITCH_DEBOUNCE_MS) {
        sw2_last_press_time = current_time;
        sw2_pressed = true;  // Flag for main task to handle
    }
}

void flow_sensor_init() {
    gpio_config_t io_conf = {
        .intr_type = GPIO_INTR_POSEDGE,
        .mode = GPIO_MODE_INPUT,
        .pin_bit_mask = (1ULL << FLOW_SENSOR_GPIO),
        .pull_down_en = GPIO_PULLDOWN_DISABLE,
        .pull_up_en = GPIO_PULLUP_ENABLE,
    };
    gpio_config(&io_conf);

    // Install ISR service and add handler
    gpio_install_isr_service(0);
    gpio_isr_handler_add(FLOW_SENSOR_GPIO, flow_sensor_isr_handler, NULL);
}

// Initialize hardware switches
void switches_init() {
    ESP_LOGI(TAG, "Initializing hardware switches...");

    // Configure SW1 and SW2 as input with pull-up (active low switches)
    gpio_config_t switch_conf = {
        .intr_type = GPIO_INTR_NEGEDGE,  // Trigger on falling edge (button press)
        .mode = GPIO_MODE_INPUT,
        .pin_bit_mask = (1ULL << SW1_GPIO) | (1ULL << SW2_GPIO),
        .pull_down_en = GPIO_PULLDOWN_DISABLE,
        .pull_up_en = GPIO_PULLUP_ENABLE,
    };

    esp_err_t ret = gpio_config(&switch_conf);
    if (ret != ESP_OK) {
        ESP_LOGE(TAG, "Failed to configure switch GPIOs: %s", esp_err_to_name(ret));
        return;
    }

    // Add ISR handlers for the switches
    ret = gpio_isr_handler_add(SW1_GPIO, sw1_isr_handler, NULL);
    if (ret != ESP_OK) {
        ESP_LOGE(TAG, "Failed to add SW1 ISR handler: %s", esp_err_to_name(ret));
    }

    ret = gpio_isr_handler_add(SW2_GPIO, sw2_isr_handler, NULL);
    if (ret != ESP_OK) {
        ESP_LOGE(TAG, "Failed to add SW2 ISR handler: %s", esp_err_to_name(ret));
    }

    ESP_LOGI(TAG, "Hardware switches initialized: SW1 (GPIO%d) -> Valve1, SW2 (GPIO%d) -> Valve2",
             SW1_GPIO, SW2_GPIO);
    ESP_LOGI(TAG, "Switch configuration: Active LOW with internal pull-up, debounce time: %dms",
             SWITCH_DEBOUNCE_MS);
}

// Process hardware switch presses (call from main task/loop)
void process_switch_presses() {
    // Check SW1 press (Valve 1 toggle)
    if (sw1_pressed) {
        sw1_pressed = false;  // Clear flag
        ESP_LOGI(TAG, "SW1 pressed - Toggling Valve 1 via hardware switch");
        toggle_valve(VALVE_1_GPIO, &valve_1_state, "VALVE 1 (HW SW1)");
    }

    // Check SW2 press (Valve 2 toggle)
    if (sw2_pressed) {
        sw2_pressed = false;  // Clear flag
        ESP_LOGI(TAG, "SW2 pressed - Toggling Valve 2 via hardware switch");
        toggle_valve(VALVE_2_GPIO, &valve_2_state, "VALVE 2 (HW SW2)");
    }
}

void ble_app_advertise(void);
void connection_monitor_task(void *param);
void force_advertising_restart(void);

// Command enumeration for switch-case
typedef enum {
    CMD_UNKNOWN = 0,
    CMD_VALVE_1_ON,
    CMD_VALVE_1_OFF,
    CMD_VALVE_2_ON,
    CMD_VALVE_2_OFF,
    CMD_VALVE_1_TOGGLE,  // Force toggle regardless of state
    CMD_VALVE_2_TOGGLE,  // Force toggle regardless of state
    CMD_VALVE_RESET,     // Reset valve state tracking
    CMD_12V_ON,
    CMD_12V_OFF,
    CMD_RESET_FLOW,
    CMD_STATUS,
    CMD_RESTART_ADV,
    CMD_OTA_INFO,
    CMD_BLE_STATUS,
    CMD_TEST_DHT,
    CMD_DHT_REINIT,
    CMD_POWER_SAVE_ON,
    CMD_POWER_SAVE_OFF,
    CMD_POWER_STATUS,
    CMD_SWITCH_STATUS
} command_t;

// Function to parse command string to enum
static command_t parse_command(const char* cmd) {
    if (strcmp(cmd, "VALVE 1 ON") == 0) return CMD_VALVE_1_ON;
    if (strcmp(cmd, "VALVE 1 OFF") == 0) return CMD_VALVE_1_OFF;
    if (strcmp(cmd, "VALVE 2 ON") == 0) return CMD_VALVE_2_ON;
    if (strcmp(cmd, "VALVE 2 OFF") == 0) return CMD_VALVE_2_OFF;
    if (strcmp(cmd, "VALVE 1 TOGGLE") == 0) return CMD_VALVE_1_TOGGLE;
    if (strcmp(cmd, "VALVE 2 TOGGLE") == 0) return CMD_VALVE_2_TOGGLE;
    if (strcmp(cmd, "VALVE RESET") == 0) return CMD_VALVE_RESET;
    if (strcmp(cmd, "12V ON") == 0) return CMD_12V_ON;
    if (strcmp(cmd, "12V OFF") == 0) return CMD_12V_OFF;
    if (strcmp(cmd, "RESET FLOW") == 0) return CMD_RESET_FLOW;
    if (strcmp(cmd, "STATUS") == 0) return CMD_STATUS;
    if (strcmp(cmd, "RESTART ADV") == 0) return CMD_RESTART_ADV;
    if (strcmp(cmd, "OTA INFO") == 0) return CMD_OTA_INFO;
    if (strcmp(cmd, "BLE STATUS") == 0) return CMD_BLE_STATUS;
    if (strcmp(cmd, "TEST DHT") == 0) return CMD_TEST_DHT;
    if (strcmp(cmd, "DHT REINIT") == 0) return CMD_DHT_REINIT;
    if (strcmp(cmd, "POWER SAVE ON") == 0) return CMD_POWER_SAVE_ON;
    if (strcmp(cmd, "POWER SAVE OFF") == 0) return CMD_POWER_SAVE_OFF;
    if (strcmp(cmd, "POWER STATUS") == 0) return CMD_POWER_STATUS;
    if (strcmp(cmd, "SWITCH STATUS") == 0) return CMD_SWITCH_STATUS;
    return CMD_UNKNOWN;
}

// Helper function to toggle a valve (for latching valves)
static void toggle_valve(gpio_num_t valve_gpio, bool *valve_state, const char *valve_name) {
    ESP_LOGI(TAG, "%s TOGGLE - Sending 100ms pulse to toggle valve (GPIO %d)", valve_name, valve_gpio);

    // Enable 12V power before valve operation
    ESP_LOGI(TAG, "%s - Enabling 12V power for valve operation", valve_name);
    esp_err_t power_ret = gpio_set_level(POWER_12V_GPIO, 1);
    if (power_ret != ESP_OK) {
        ESP_LOGE(TAG, "%s - Failed to enable 12V power: %s", valve_name, esp_err_to_name(power_ret));
        return;
    }

    // Wait a moment for power to stabilize
    vTaskDelay(pdMS_TO_TICKS(10)); // 10ms power stabilization delay

    // Check current GPIO state before pulse
    int initial_level = gpio_get_level(valve_gpio);
    ESP_LOGI(TAG, "%s - GPIO %d initial level: %d", valve_name, valve_gpio, initial_level);

    // Generate 100ms pulse to toggle valve
    esp_err_t ret = gpio_set_level(valve_gpio, 1);
    if (ret != ESP_OK) {
        ESP_LOGE(TAG, "%s - Failed to set GPIO %d HIGH: %s", valve_name, valve_gpio, esp_err_to_name(ret));
        // Disable 12V power on error
        gpio_set_level(POWER_12V_GPIO, 0);
        return;
    }

    ESP_LOGI(TAG, "%s - Pulse HIGH, holding for 100ms...", valve_name);
    vTaskDelay(pdMS_TO_TICKS(100)); // 100ms pulse

    ret = gpio_set_level(valve_gpio, 0);
    if (ret != ESP_OK) {
        ESP_LOGE(TAG, "%s - Failed to set GPIO %d LOW: %s", valve_name, valve_gpio, esp_err_to_name(ret));
        // Still disable 12V power even on error
        gpio_set_level(POWER_12V_GPIO, 0);
        return;
    }

    // Wait a moment for valve operation to complete before disabling power
    vTaskDelay(pdMS_TO_TICKS(50)); // 50ms post-operation delay

    // Disable 12V power after valve operation
    ESP_LOGI(TAG, "%s - Disabling 12V power after valve operation", valve_name);
    power_ret = gpio_set_level(POWER_12V_GPIO, 0);
    if (power_ret != ESP_OK) {
        ESP_LOGE(TAG, "%s - Failed to disable 12V power: %s", valve_name, esp_err_to_name(power_ret));
    }

    // Toggle the state tracking
    *valve_state = !(*valve_state);
    ESP_LOGI(TAG, "%s - Toggle complete, valve is now %s", valve_name, *valve_state ? "ON" : "OFF");
}

// Write data to ESP32 defined as server - Control characteristic handler
static int device_write(uint16_t conn_handle, uint16_t attr_handle, struct ble_gatt_access_ctxt *ctxt, void *arg)
{
    char data[32];
    int data_len = ctxt->om->om_len;

    // Ensure null termination and prevent buffer overflow
    if (data_len >= sizeof(data)) {
        data_len = sizeof(data) - 1;
    }

    memcpy(data, ctxt->om->om_data, data_len);
    data[data_len] = '\0';

    ESP_LOGI(TAG, "Received command: %s", data);

    // Parse command and use switch-case for better performance and readability
    command_t cmd = parse_command(data);

    switch (cmd) {
        case CMD_VALVE_1_TOGGLE:
            ESP_LOGI(TAG, "VALVE 1 TOGGLE - Force toggle regardless of current state");
            toggle_valve(VALVE_1_GPIO, &valve_1_state, "VALVE 1");
            break;

        case CMD_VALVE_2_TOGGLE:
            ESP_LOGI(TAG, "VALVE 2 TOGGLE - Force toggle regardless of current state");
            toggle_valve(VALVE_2_GPIO, &valve_2_state, "VALVE 2");
            break;

        case CMD_VALVE_1_ON:
<<<<<<< HEAD
            ESP_LOGI(TAG, "VALVE 1 ON - Ensuring valve is in ON state");

            if (valve_1_state) {
                ESP_LOGI(TAG, "VALVE 1 - Already ON, no action needed");
=======
            ESP_LOGI(TAG, "VALVE 1 ON - Pulsing valve 1 for 50ms (GPIO %d)", VALVE_1_GPIO);

            // Check current GPIO state before pulse
            int initial_level = gpio_get_level(VALVE_1_GPIO);
            ESP_LOGI(TAG, "VALVE 1 - GPIO %d initial level: %d", VALVE_1_GPIO, initial_level);

            // Generate 50ms pulse to toggle valve
            esp_err_t ret = gpio_set_level(VALVE_1_GPIO, 1);
            if (ret != ESP_OK) {
                ESP_LOGE(TAG, "VALVE 1 - Failed to set GPIO %d HIGH: %s", VALVE_1_GPIO, esp_err_to_name(ret));
                break;
            }

            ESP_LOGI(TAG, "VALVE 1 - Pulse HIGH, holding for 50ms...");
            vTaskDelay(pdMS_TO_TICKS(50)); // 50ms pulse

            ret = gpio_set_level(VALVE_1_GPIO, 0);
            if (ret != ESP_OK) {
                ESP_LOGE(TAG, "VALVE 1 - Failed to set GPIO %d LOW: %s", VALVE_1_GPIO, esp_err_to_name(ret));
>>>>>>> bfaec1cf
            } else {
                ESP_LOGI(TAG, "VALVE 1 - Currently OFF, toggling to turn ON");
                toggle_valve(VALVE_1_GPIO, &valve_1_state, "VALVE 1");
            }
            break;

        case CMD_VALVE_1_OFF:
<<<<<<< HEAD
            ESP_LOGI(TAG, "VALVE 1 OFF - Ensuring valve is in OFF state");

            if (!valve_1_state) {
                ESP_LOGI(TAG, "VALVE 1 - Already OFF, no action needed");
=======
            ESP_LOGI(TAG, "VALVE 1 OFF - Pulsing valve 1 for 50ms (GPIO %d)", VALVE_1_GPIO);

            // Check current GPIO state before pulse
            int initial_level_v1 = gpio_get_level(VALVE_1_GPIO);
            ESP_LOGI(TAG, "VALVE 1 - GPIO %d initial level: %d", VALVE_1_GPIO, initial_level_v1);

            // Generate 50ms pulse to toggle valve
            esp_err_t ret_v1 = gpio_set_level(VALVE_1_GPIO, 1);
            if (ret_v1 != ESP_OK) {
                ESP_LOGE(TAG, "VALVE 1 - Failed to set GPIO %d HIGH: %s", VALVE_1_GPIO, esp_err_to_name(ret_v1));
                break;
            }

            ESP_LOGI(TAG, "VALVE 1 - Pulse HIGH, holding for 50ms...");
            vTaskDelay(pdMS_TO_TICKS(50)); // 50ms pulse

            ret_v1 = gpio_set_level(VALVE_1_GPIO, 0);
            if (ret_v1 != ESP_OK) {
                ESP_LOGE(TAG, "VALVE 1 - Failed to set GPIO %d LOW: %s", VALVE_1_GPIO, esp_err_to_name(ret_v1));
>>>>>>> bfaec1cf
            } else {
                ESP_LOGI(TAG, "VALVE 1 - Currently ON, toggling to turn OFF");
                toggle_valve(VALVE_1_GPIO, &valve_1_state, "VALVE 1");
            }
            break;

        case CMD_VALVE_2_ON:
<<<<<<< HEAD
            ESP_LOGI(TAG, "VALVE 2 ON - Ensuring valve is in ON state");

            if (valve_2_state) {
                ESP_LOGI(TAG, "VALVE 2 - Already ON, no action needed");
=======
            ESP_LOGI(TAG, "VALVE 2 ON - Pulsing valve 2 for 50ms (GPIO %d)", VALVE_2_GPIO);

            // Generate 50ms pulse to toggle valve
            esp_err_t ret_v2_on = gpio_set_level(VALVE_2_GPIO, 1);
            if (ret_v2_on != ESP_OK) {
                ESP_LOGE(TAG, "VALVE 2 - Failed to set GPIO %d HIGH: %s", VALVE_2_GPIO, esp_err_to_name(ret_v2_on));
                break;
            }

            ESP_LOGI(TAG, "VALVE 2 - Pulse HIGH, holding for 50ms...");
            vTaskDelay(pdMS_TO_TICKS(50)); // 50ms pulse

            ret_v2_on = gpio_set_level(VALVE_2_GPIO, 0);
            if (ret_v2_on != ESP_OK) {
                ESP_LOGE(TAG, "VALVE 2 - Failed to set GPIO %d LOW: %s", VALVE_2_GPIO, esp_err_to_name(ret_v2_on));
>>>>>>> bfaec1cf
            } else {
                ESP_LOGI(TAG, "VALVE 2 - Currently OFF, toggling to turn ON");
                toggle_valve(VALVE_2_GPIO, &valve_2_state, "VALVE 2");
            }
            break;

        case CMD_VALVE_2_OFF:
<<<<<<< HEAD
            ESP_LOGI(TAG, "VALVE 2 OFF - Ensuring valve is in OFF state");

            if (!valve_2_state) {
                ESP_LOGI(TAG, "VALVE 2 - Already OFF, no action needed");
=======
            ESP_LOGI(TAG, "VALVE 2 OFF - Pulsing valve 2 for 50ms (GPIO %d)", VALVE_2_GPIO);

            // Generate 50ms pulse to toggle valve
            esp_err_t ret_v2_off = gpio_set_level(VALVE_2_GPIO, 1);
            if (ret_v2_off != ESP_OK) {
                ESP_LOGE(TAG, "VALVE 2 - Failed to set GPIO %d HIGH: %s", VALVE_2_GPIO, esp_err_to_name(ret_v2_off));
                break;
            }

            ESP_LOGI(TAG, "VALVE 2 - Pulse HIGH, holding for 50ms...");
            vTaskDelay(pdMS_TO_TICKS(50)); // 50ms pulse

            ret_v2_off = gpio_set_level(VALVE_2_GPIO, 0);
            if (ret_v2_off != ESP_OK) {
                ESP_LOGE(TAG, "VALVE 2 - Failed to set GPIO %d LOW: %s", VALVE_2_GPIO, esp_err_to_name(ret_v2_off));
>>>>>>> bfaec1cf
            } else {
                ESP_LOGI(TAG, "VALVE 2 - Currently ON, toggling to turn OFF");
                toggle_valve(VALVE_2_GPIO, &valve_2_state, "VALVE 2");
            }
            break;

        case CMD_VALVE_RESET:
            ESP_LOGI(TAG, "VALVE RESET - Resetting valve state tracking to OFF");
            valve_1_state = false;
            valve_2_state = false;
            ESP_LOGI(TAG, "Both valve states reset to OFF. Use toggle commands to synchronize with actual valve positions.");
            break;

        case CMD_12V_ON:
            ESP_LOGI(TAG, "12V ON - Activating 12V output");
            gpio_set_level(POWER_12V_GPIO, 1);
            break;
        case CMD_12V_OFF:
            ESP_LOGI(TAG, "12V OFF - Deactivating 12V output");
            gpio_set_level(POWER_12V_GPIO, 0);
            break;
        case CMD_RESET_FLOW:
            ESP_LOGI(TAG, "RESET FLOW - Resetting flow counter");
            pulse_count = 0;
            break;
        case CMD_STATUS:
            ESP_LOGI(TAG, "STATUS - Requested device status");

            // Log current tracked valve states (for latching valves)
            ESP_LOGI(TAG, "=== VALVE STATES (TRACKED) ===");
            ESP_LOGI(TAG, "VALVE_1: %s", valve_1_state ? "ON" : "OFF");
            ESP_LOGI(TAG, "VALVE_2: %s", valve_2_state ? "ON" : "OFF");

            // Log current GPIO states for debugging (should normally be LOW for pulsed valves)
            ESP_LOGI(TAG, "=== GPIO STATES (CURRENT) ===");
            ESP_LOGI(TAG, "VALVE_1 (GPIO %d): %d (should be 0 - pulsed control)", VALVE_1_GPIO, gpio_get_level(VALVE_1_GPIO));
            ESP_LOGI(TAG, "VALVE_2 (GPIO %d): %d (should be 0 - pulsed control)", VALVE_2_GPIO, gpio_get_level(VALVE_2_GPIO));
            ESP_LOGI(TAG, "POWER_12V (GPIO %d): %d", POWER_12V_GPIO, gpio_get_level(POWER_12V_GPIO));
            ESP_LOGI(TAG, "FLOW_SENSOR (GPIO %d): %d", FLOW_SENSOR_GPIO, gpio_get_level(FLOW_SENSOR_GPIO));
            ESP_LOGI(TAG, "DHT_SENSOR (GPIO %d): %d", DHT_SENSOR_GPIO, gpio_get_level(DHT_SENSOR_GPIO));

            ESP_LOGI(TAG, "=== SYSTEM STATUS ===");
            ESP_LOGI(TAG, "Flow pulses: %lu", (unsigned long)pulse_count);
            ESP_LOGI(TAG, "Uptime: %lu seconds", (unsigned long)(esp_timer_get_time() / 1000000));
            ESP_LOGI(TAG, "Free heap: %lu bytes", (unsigned long)esp_get_free_heap_size());

<<<<<<< HEAD
            ESP_LOGI(TAG, "=== VALVE CONTROL HELP ===");
            ESP_LOGI(TAG, "For latching valves, use these commands:");
            ESP_LOGI(TAG, "  VALVE 1 TOGGLE / VALVE 2 TOGGLE - Force toggle (recommended)");
            ESP_LOGI(TAG, "  VALVE 1 ON/OFF / VALVE 2 ON/OFF - Smart toggle (checks state)");
            ESP_LOGI(TAG, "  VALVE RESET - Reset state tracking if out of sync");

=======
>>>>>>> bfaec1cf
            // Status will be read via the status characteristic
            break;
        case CMD_RESTART_ADV:
            ESP_LOGI(TAG, "RESTART ADV - Forcing advertising restart");
            force_advertising_restart();
            break;
        case CMD_OTA_INFO:
            ESP_LOGI(TAG, "OTA INFO - Displaying comprehensive partition information");

            // Get current running partition
            const esp_partition_t *current = esp_ota_get_running_partition();
            const esp_partition_t *next = esp_ota_get_next_update_partition(NULL);

            ESP_LOGI(TAG, "=== CURRENT PARTITION INFO ===");
            if (current) {
                ESP_LOGI(TAG, "Running partition: %s", current->label);
                ESP_LOGI(TAG, "  Type: %d, Subtype: %d", current->type, current->subtype);
                ESP_LOGI(TAG, "  Address: 0x%lx, Size: %lu bytes (%.1f MB)",
                         (unsigned long)current->address, (unsigned long)current->size,
                         (float)current->size / (1024*1024));

                // Check if running from factory partition
                if (current->subtype == ESP_PARTITION_SUBTYPE_APP_FACTORY) {
                    ESP_LOGW(TAG, "*** RUNNING FROM FACTORY PARTITION ***");
                    ESP_LOGW(TAG, "*** OTA UPDATES MAY NOT WORK PROPERLY ***");
                    ESP_LOGW(TAG, "*** CONSIDER FLASHING TO OTA_0 PARTITION ***");
                }
            } else {
                ESP_LOGE(TAG, "Failed to get current partition!");
            }

            ESP_LOGI(TAG, "=== OTA UPDATE PARTITION ===");
            if (next) {
                ESP_LOGI(TAG, "Next OTA partition: %s", next->label);
                ESP_LOGI(TAG, "  Type: %d, Subtype: %d", next->type, next->subtype);
                ESP_LOGI(TAG, "  Address: 0x%lx, Size: %lu bytes (%.1f MB)",
                         (unsigned long)next->address, (unsigned long)next->size,
                         (float)next->size / (1024*1024));
                ESP_LOGI(TAG, "OTA update partition is AVAILABLE");
            } else {
                ESP_LOGE(TAG, "No OTA partition available!");
                ESP_LOGE(TAG, "This means:");
                ESP_LOGE(TAG, "  1. Partition table may not be flashed correctly");
                ESP_LOGE(TAG, "  2. Device may be using single-app partition table");
                ESP_LOGE(TAG, "  3. All OTA slots may be in use (unlikely)");
            }

            ESP_LOGI(TAG, "=== ALL APPLICATION PARTITIONS ===");
            esp_partition_iterator_t it = esp_partition_find(ESP_PARTITION_TYPE_APP, ESP_PARTITION_SUBTYPE_ANY, NULL);
            if (it) {
                int count = 0;
                while (it) {
                    const esp_partition_t *part = esp_partition_get(it);
                    count++;
                    const char* subtype_name = "UNKNOWN";
                    // Check partition subtype and assign human-readable name
                    if (part->subtype == ESP_PARTITION_SUBTYPE_APP_FACTORY) {
                        subtype_name = "FACTORY";
                    } else if (part->subtype == ESP_PARTITION_SUBTYPE_APP_OTA_0) {
                        subtype_name = "OTA_0";
                    } else if (part->subtype == ESP_PARTITION_SUBTYPE_APP_OTA_1) {
                        subtype_name = "OTA_1";
                    } else if (part->subtype == ESP_PARTITION_SUBTYPE_APP_OTA_2) {
                        subtype_name = "OTA_2";
                    } else if (part->subtype == ESP_PARTITION_SUBTYPE_APP_OTA_3) {
                        subtype_name = "OTA_3";
                    } else if (part->subtype == ESP_PARTITION_SUBTYPE_APP_OTA_4) {
                        subtype_name = "OTA_4";
                    } else if (part->subtype == ESP_PARTITION_SUBTYPE_APP_OTA_5) {
                        subtype_name = "OTA_5";
                    } else if (part->subtype == ESP_PARTITION_SUBTYPE_APP_TEST) {
                        subtype_name = "TEST";
                    } else {
                        subtype_name = "OTHER";
                    }
                    ESP_LOGI(TAG, "  %d. %s (%s): offset=0x%lx, size=%lu bytes",
                             count, part->label, subtype_name,
                             (unsigned long)part->address, (unsigned long)part->size);
                    it = esp_partition_next(it);
                }
                esp_partition_iterator_release(it);
                ESP_LOGI(TAG, "Total APP partitions found: %d", count);

                if (count < 2) {
                    ESP_LOGE(TAG, "*** INSUFFICIENT PARTITIONS FOR OTA ***");
                    ESP_LOGE(TAG, "*** NEED AT LEAST 2 APP PARTITIONS FOR OTA ***");
                    ESP_LOGE(TAG, "*** CURRENT COUNT: %d ***", count);
                }
            } else {
                ESP_LOGE(TAG, "No APP partitions found at all!");
            }

            ESP_LOGI(TAG, "=== RECOMMENDATIONS ===");
            if (!next) {
                ESP_LOGI(TAG, "To fix OTA issues:");
                ESP_LOGI(TAG, "  1. Erase flash completely: 'idf.py erase-flash'");
                ESP_LOGI(TAG, "  2. Flash bootloader, partition table, and app: 'idf.py flash'");
                ESP_LOGI(TAG, "  3. Ensure sdkconfig has CONFIG_PARTITION_TABLE_TWO_OTA=y");
            }
            break;
        case CMD_BLE_STATUS:
            ESP_LOGI(TAG, "BLE STATUS - Displaying comprehensive BLE connection diagnostics");

            ESP_LOGI(TAG, "=== BLE CONNECTION STATUS ===");
            ESP_LOGI(TAG, "Connected: %s", is_connected ? "YES" : "NO");
            ESP_LOGI(TAG, "Advertising: %s", is_advertising ? "YES" : "NO");
            ESP_LOGI(TAG, "Connection Handle: %d", conn_handle);
            ESP_LOGI(TAG, "Device Name: %s", ble_svc_gap_device_name());

            // Get and display MAC address
            uint8_t own_addr[6];
            int mac_rc = ble_hs_id_copy_addr(ble_addr_type, own_addr, NULL);
            if (mac_rc == 0) {
                ESP_LOGI(TAG, "MAC Address: %02X:%02X:%02X:%02X:%02X:%02X",
                         own_addr[5], own_addr[4], own_addr[3],
                         own_addr[2], own_addr[1], own_addr[0]);

                // Also log as hex bytes to help debug web UI issues
                ESP_LOGI(TAG, "MAC as hex bytes: %02X %02X %02X %02X %02X %02X",
                         own_addr[0], own_addr[1], own_addr[2],
                         own_addr[3], own_addr[4], own_addr[5]);
            } else {
                ESP_LOGE(TAG, "Failed to get MAC address: %d", mac_rc);
            }

            ESP_LOGI(TAG, "=== BLE STACK STATUS ===");
            ESP_LOGI(TAG, "Address Type: %d", ble_addr_type);
            ESP_LOGI(TAG, "Host Sync Status: %s", ble_hs_synced() ? "SYNCED" : "NOT_SYNCED");

            ESP_LOGI(TAG, "=== CONNECTION HISTORY ===");
            ESP_LOGI(TAG, "Uptime: %lu seconds", (unsigned long)(esp_timer_get_time() / 1000000));
            ESP_LOGI(TAG, "Free Heap: %lu bytes", (unsigned long)esp_get_free_heap_size());
            ESP_LOGI(TAG, "Min Free Heap: %lu bytes", (unsigned long)esp_get_minimum_free_heap_size());

            ESP_LOGI(TAG, "=== TROUBLESHOOTING ===");
            if (!is_connected && !is_advertising) {
                ESP_LOGW(TAG, "*** NOT CONNECTED AND NOT ADVERTISING ***");
                ESP_LOGW(TAG, "This indicates a BLE stack issue");
                ESP_LOGW(TAG, "Try: Send 'RESTART ADV' command");
            } else if (!is_connected && is_advertising) {
                ESP_LOGI(TAG, "Device is advertising and ready for connection");
                ESP_LOGI(TAG, "If web UI can't connect, try refreshing the browser page");
            } else if (is_connected) {
                ESP_LOGI(TAG, "Device is connected and functioning normally");
                ESP_LOGI(TAG, "Connection handle: %d", conn_handle);
            }

            ESP_LOGI(TAG, "=== RECOMMENDATIONS ===");
            ESP_LOGI(TAG, "- For connection issues: Send 'RESTART ADV' command");
            ESP_LOGI(TAG, "- For browser refresh issues: Wait 2-3 seconds before reconnecting");
            ESP_LOGI(TAG, "- Clear browser BLE cache if repeated issues occur");
            break;
        case CMD_TEST_DHT:
            ESP_LOGI(TAG, "TEST DHT - Running comprehensive DHT sensor diagnostic test");

            ESP_LOGI(TAG, "=== DHT SENSOR TEST ===");
            ESP_LOGI(TAG, "DHT Sensor GPIO: %d", DHT_SENSOR_GPIO);
            ESP_LOGI(TAG, "DHT Sensor Type: DHT22");

            // Enable debug mode for detailed output
            bool old_debug = dht_sensor.debug_enabled;
            dht_sensor.debug_enabled = true;

            // Test sensor initialization status
            if (dht_sensor.isr_handler_installed) {
                ESP_LOGI(TAG, "DHT ISR handler: INSTALLED");
            } else {
                ESP_LOGW(TAG, "DHT ISR handler: NOT INSTALLED");
                ESP_LOGW(TAG, "Try reinitializing with: dht_begin(&dht_sensor)");
            }

            // Check initial GPIO state
            ESP_LOGI(TAG, "=== GPIO %d STATUS (Before read) ===", DHT_SENSOR_GPIO);
            ESP_LOGI(TAG, "Initial GPIO level: %d", gpio_get_level(DHT_SENSOR_GPIO));

            // Perform multiple read attempts for reliability analysis
            ESP_LOGI(TAG, "=== MULTIPLE READ TEST (3 attempts) ===");
            int success_count = 0;
            float temp_readings[3] = {NAN, NAN, NAN};
            float hum_readings[3] = {NAN, NAN, NAN};

            for (int attempt = 1; attempt <= 3; attempt++) {
                ESP_LOGI(TAG, "DHT read attempt %d/3...", attempt);

                float temp, hum;
                esp_err_t read_err = dht_single_read(&dht_sensor, &temp, &hum);

                if (read_err == ESP_OK) {
                    ESP_LOGI(TAG, "  Attempt %d SUCCESS: T=%.2f°C, H=%.2f%%", attempt, temp, hum);
                    temp_readings[attempt-1] = temp;
                    hum_readings[attempt-1] = hum;
                    success_count++;

                    // Update cached values with latest successful read
                    last_temperature = temp;
                    last_humidity = hum;
                } else {
                    ESP_LOGE(TAG, "  Attempt %d FAILED: %s", attempt, esp_err_to_name(read_err));
                }

                // Wait between attempts to avoid sensor overload
                if (attempt < 3) {
                    vTaskDelay(pdMS_TO_TICKS(2000)); // 2 second delay
                }
            }

            // Analyze results
            ESP_LOGI(TAG, "=== READ RESULTS ANALYSIS ===");
            ESP_LOGI(TAG, "Successful reads: %d/3 (%.1f%%)", success_count, (success_count * 100.0f) / 3.0f);

            if (success_count > 0) {
                // Calculate averages and ranges
                float temp_sum = 0, hum_sum = 0;
                float temp_min = 999, temp_max = -999;
                float hum_min = 999, hum_max = -999;
                int valid_temps = 0, valid_hums = 0;

                for (int i = 0; i < 3; i++) {
                    if (!isnan(temp_readings[i])) {
                        temp_sum += temp_readings[i];
                        temp_min = fminf(temp_min, temp_readings[i]);
                        temp_max = fmaxf(temp_max, temp_readings[i]);
                        valid_temps++;
                    }
                    if (!isnan(hum_readings[i])) {
                        hum_sum += hum_readings[i];
                        hum_min = fminf(hum_min, hum_readings[i]);
                        hum_max = fmaxf(hum_max, hum_readings[i]);
                        valid_hums++;
                    }
                }

                if (valid_temps > 0) {
                    float temp_avg = temp_sum / valid_temps;
                    ESP_LOGI(TAG, "Temperature: Avg=%.2f°C, Range=%.2f-%.2f°C, Span=%.2f°C",
                             temp_avg, temp_min, temp_max, temp_max - temp_min);
                    ESP_LOGI(TAG, "Temperature (Fahrenheit): Avg=%.2f°F", dht_convert_c_to_f(temp_avg));
                }

                if (valid_hums > 0) {
                    float hum_avg = hum_sum / valid_hums;
                    ESP_LOGI(TAG, "Humidity: Avg=%.2f%%, Range=%.2f-%.2f%%, Span=%.2f%%",
                             hum_avg, hum_min, hum_max, hum_max - hum_min);
                }

                // Check for reasonable values
                bool temp_reasonable = (valid_temps > 0 && temp_min > -40 && temp_max < 80);
                bool hum_reasonable = (valid_hums > 0 && hum_min >= 0 && hum_max <= 100);

                ESP_LOGI(TAG, "Data validation: Temperature %s, Humidity %s",
                         temp_reasonable ? "REASONABLE" : "OUT OF RANGE",
                         hum_reasonable ? "REASONABLE" : "OUT OF RANGE");

            } else {
                ESP_LOGW(TAG, "No successful reads - sensor may be disconnected or faulty");

                // Display cached values if available
                if (!isnan(last_temperature) && !isnan(last_humidity)) {
                    ESP_LOGI(TAG, "Last known values:");
                    ESP_LOGI(TAG, "  Temperature: %.2f°C", last_temperature);
                    ESP_LOGI(TAG, "  Humidity: %.2f%%", last_humidity);
                } else {
                    ESP_LOGW(TAG, "No cached sensor values available");
                }
            }

            // Restore original debug setting
            dht_sensor.debug_enabled = old_debug;

            ESP_LOGI(TAG, "=== GPIO %d STATUS (After read) ===", DHT_SENSOR_GPIO);
            ESP_LOGI(TAG, "Final GPIO level: %d", gpio_get_level(DHT_SENSOR_GPIO));

            ESP_LOGI(TAG, "=== DHT TROUBLESHOOTING ===");
            if (success_count == 0) {
                ESP_LOGE(TAG, "All reads failed - check hardware:");
                ESP_LOGI(TAG, "1. DHT sensor wiring (VCC, GND, Data to GPIO %d)", DHT_SENSOR_GPIO);
                ESP_LOGI(TAG, "2. EXTERNAL 4.7kΩ pull-up resistor on data line (CRITICAL!)");
                ESP_LOGI(TAG, "   - Internal ESP32 pull-up (~45kΩ) may be insufficient");
                ESP_LOGI(TAG, "   - Connect 4.7kΩ resistor between Data pin and VCC");
                ESP_LOGI(TAG, "3. Power supply (3.3V or 5V depending on sensor model)");
                ESP_LOGI(TAG, "4. Sensor type matches (DHT22 configured)");
                ESP_LOGI(TAG, "5. GPIO pin not conflicting with other functions");
            } else if (success_count < 3) {
                ESP_LOGW(TAG, "Intermittent reads - possible issues:");
                ESP_LOGI(TAG, "1. Loose connections or poor solder joints");
                ESP_LOGI(TAG, "2. Insufficient pull-up resistor (try external 4.7kΩ) or long wires");
                ESP_LOGI(TAG, "3. Power supply noise or voltage drops");
                ESP_LOGI(TAG, "4. Sensor aging or environmental interference");
            } else {
                ESP_LOGI(TAG, "Sensor working well - all reads successful");
            }

            ESP_LOGI(TAG, "=== PULL-UP RESISTOR INFO ===");
            ESP_LOGI(TAG, "Current configuration: Internal ESP32 pull-up ENABLED (~45kΩ)");
            ESP_LOGI(TAG, "Recommended: EXTERNAL 4.7kΩ pull-up resistor for reliability");
            ESP_LOGI(TAG, "Wiring: Data pin -> 4.7kΩ resistor -> VCC (3.3V/5V)");
            ESP_LOGI(TAG, "Note: External resistor is especially important with:");
            ESP_LOGI(TAG, "  - Wire lengths > 20cm");
            ESP_LOGI(TAG, "  - Breadboard connections");
            ESP_LOGI(TAG, "  - Noisy electrical environments");

            ESP_LOGI(TAG, "=== ADDITIONAL TIPS ===");
            ESP_LOGI(TAG, "- Allow 2+ seconds between readings");
            ESP_LOGI(TAG, "- Sensor needs warm-up time after power-on");
            ESP_LOGI(TAG, "- Use short, good quality wires for data connection");
            ESP_LOGI(TAG, "- Check for electromagnetic interference sources");
            break;
        case CMD_DHT_REINIT:
            ESP_LOGI(TAG, "DHT REINIT - Reinitializing DHT sensor");

            ESP_LOGI(TAG, "=== DHT SENSOR REINITIALIZATION ===");

            // Cleanup existing sensor if initialized
            if (dht_sensor.isr_handler_installed || dht_sensor.service_installed) {
                ESP_LOGI(TAG, "Cleaning up existing DHT sensor configuration...");
                dht_cleanup(&dht_sensor);
                ESP_LOGI(TAG, "DHT cleanup completed");

                // Small delay to ensure cleanup is complete
                vTaskDelay(pdMS_TO_TICKS(100));
            }

            // Reinitialize sensor
            ESP_LOGI(TAG, "Reinitializing DHT sensor on GPIO %d...", DHT_SENSOR_GPIO);
            dht_init(&dht_sensor, DHT_SENSOR_GPIO, DHT_TYPE_DHT22);

            esp_err_t dht_err = dht_begin(&dht_sensor);
            if (dht_err == ESP_OK) {
                ESP_LOGI(TAG, "DHT sensor reinitialized successfully");

                // Test with a single read
                ESP_LOGI(TAG, "Testing reinitialized sensor...");
                float temp, hum;
                esp_err_t read_err = dht_single_read(&dht_sensor, &temp, &hum);
                if (read_err == ESP_OK) {
                    last_temperature = temp;
                    last_humidity = hum;
                    ESP_LOGI(TAG, "Test read SUCCESS: Temperature=%.2f°C, Humidity=%.2f%%", temp, hum);
                } else {
                    ESP_LOGW(TAG, "Test read failed: %s", esp_err_to_name(read_err));
                    ESP_LOGW(TAG, "Sensor may need more time to stabilize");
                }
            } else {
                ESP_LOGE(TAG, "Failed to reinitialize DHT sensor: %s", esp_err_to_name(dht_err));
                ESP_LOGE(TAG, "Possible hardware issue or GPIO conflict");
            }

            ESP_LOGI(TAG, "=== REINITIALIZATION COMPLETE ===");
            ESP_LOGI(TAG, "Use 'TEST DHT' command to verify sensor functionality");
            break;
        case CMD_POWER_SAVE_ON:
            ESP_LOGI(TAG, "POWER SAVE ON - Enabling power save mode");
            power_save_enabled = true;
            ESP_LOGI(TAG, "Power save mode enabled - Device will use light sleep when idle");
            break;
        case CMD_POWER_SAVE_OFF:
            ESP_LOGI(TAG, "POWER SAVE OFF - Disabling power save mode");
            power_save_enabled = false;
            ESP_LOGI(TAG, "Power save mode disabled - Device will use normal operation");
            break;
        case CMD_POWER_STATUS:
            ESP_LOGI(TAG, "POWER STATUS - Current power management status");
            ESP_LOGI(TAG, "Power Save Mode: %s", power_save_enabled ? "ENABLED" : "DISABLED");
            ESP_LOGI(TAG, "Sensor Read Interval: %d seconds", SENSOR_READ_INTERVAL_MS/1000);
            ESP_LOGI(TAG, "Battery Check Interval: %d seconds", BATTERY_CHECK_INTERVAL_MS/1000);
            ESP_LOGI(TAG, "Last Sensor Read: %lu ms ago", xTaskGetTickCount() * portTICK_PERIOD_MS - last_sensor_read);
            ESP_LOGI(TAG, "Last Battery Check: %lu ms ago", xTaskGetTickCount() * portTICK_PERIOD_MS - last_battery_check);
            ESP_LOGI(TAG, "Cached Battery Level: %d%%", battery_level);
            ESP_LOGI(TAG, "Cached Temperature: %.2f°C", last_temperature);
            ESP_LOGI(TAG, "Cached Humidity: %.2f%%", last_humidity);
            break;
        case CMD_SWITCH_STATUS:
            ESP_LOGI(TAG, "SWITCH STATUS - Hardware switch states");
            ESP_LOGI(TAG, "SW1 (GPIO%d): %s - %s", SW1_GPIO,
                     gpio_get_level(SW1_GPIO) ? "HIGH" : "LOW",
                     gpio_get_level(SW1_GPIO) ? "Released" : "Pressed");
            ESP_LOGI(TAG, "SW2 (GPIO%d): %s - %s", SW2_GPIO,
                     gpio_get_level(SW2_GPIO) ? "HIGH" : "LOW",
                     gpio_get_level(SW2_GPIO) ? "Released" : "Pressed");
            ESP_LOGI(TAG, "SW1 Press Flag: %s", sw1_pressed ? "SET" : "CLEAR");
            ESP_LOGI(TAG, "SW2 Press Flag: %s", sw2_pressed ? "SET" : "CLEAR");
            ESP_LOGI(TAG, "Debounce Period: %d ms", SWITCH_DEBOUNCE_MS);
            break;
        case CMD_UNKNOWN:
        default:
            ESP_LOGW(TAG, "Unknown command: %s", data);
            return BLE_ATT_ERR_INVALID_PDU;
    }

    return 0;
}

// Read data from ESP32 defined as server - Status characteristic handler
static int device_read(uint16_t con_handle, uint16_t attr_handle, struct ble_gatt_access_ctxt *ctxt, void *arg)
{
<<<<<<< HEAD
    // Create status message with device information including power save status
    char status_msg[256];
    snprintf(status_msg, sizeof(status_msg),
             "GRSVC1 Status: Flow=%lu pulses, Uptime=%lu ms, BLE Connected=%s, Advertising=%s, PowerSave=%s",
             (unsigned long)pulse_count,
             (unsigned long)(esp_timer_get_time() / 1000),
             is_connected ? "YES" : "NO",
             is_advertising ? "YES" : "NO",
             power_save_enabled ? "ON" : "OFF");
=======
    // Create status message with device information
    char status_msg[192];
    snprintf(status_msg, sizeof(status_msg),
             "GRSVC1 Status: Flow=%lu pulses, Uptime=%lu ms, BLE Connected=%s, Advertising=%s",
             (unsigned long)pulse_count,
             (unsigned long)(esp_timer_get_time() / 1000),
             is_connected ? "YES" : "NO",
             is_advertising ? "YES" : "NO");
>>>>>>> bfaec1cf

    os_mbuf_append(ctxt->om, status_msg, strlen(status_msg));
    return 0;
}

// Device Information Service characteristic access functions
static int device_info_access(uint16_t conn_handle, uint16_t attr_handle,
                               struct ble_gatt_access_ctxt *ctxt, void *arg) {
    uint16_t uuid = ble_uuid_u16(ctxt->chr->uuid);
    const char *info_string;

    switch (uuid) {
        case 0x2A29: // Manufacturer Name String
            info_string = MANUFACTURER_NAME;
            break;
        case 0x2A24: // Model Number String
            info_string = MODEL_NUMBER;
            break;
        case 0x2A26: // Firmware Revision String
            info_string = FIRMWARE_VERSION;
            break;
        case 0x2A27: // Hardware Revision String
            info_string = HARDWARE_REVISION;
            break;
        case 0x2A28: // Software Revision String
            info_string = SOFTWARE_REVISION;
            break;
        case 0xFF04: // Custom UUID for MAC Address (not blocklisted)
            ESP_LOGI(TAG, "=== MAC Address Characteristic Read Request ===");
            ESP_LOGI(TAG, "Returning pre-initialized MAC string: '%s'", device_mac_string);
            info_string = device_mac_string;
            break;
        default:
            return BLE_ATT_ERR_UNLIKELY;
    }

    ESP_LOGI(TAG, "Device info access returning string: '%s' (length: %d)", info_string, strlen(info_string));

    int result = os_mbuf_append(ctxt->om, info_string, strlen(info_string));
    ESP_LOGI(TAG, "os_mbuf_append result: %d", result);

    return result == 0 ? 0 : BLE_ATT_ERR_INSUFFICIENT_RES;
}

// Battery ADC initialization
void battery_adc_init() {
    // Configure ADC2 unit
    adc_oneshot_unit_init_cfg_t init_config2 = {
        .unit_id = ADC_UNIT_2,
        .ulp_mode = ADC_ULP_MODE_DISABLE,
    };
    ESP_ERROR_CHECK(adc_oneshot_new_unit(&init_config2, &adc2_handle));

    // Configure ADC2 channel (GPIO12 = ADC2_CH5)
    adc_oneshot_chan_cfg_t config = {
        .atten = ADC_ATTEN_DB_12,
        .bitwidth = ADC_BITWIDTH_12,
    };
    ESP_ERROR_CHECK(adc_oneshot_config_channel(adc2_handle, ADC_CHANNEL_5, &config));

    // Try ADC calibration init (optional)
    adc2_cali_chan5_handle = NULL; // Start with no calibration
    ESP_LOGI(TAG, "ADC2 configured for battery monitoring (GPIO12)");
}

// Read battery level with caching to reduce power consumption
uint8_t read_battery_level() {
    uint32_t current_time = xTaskGetTickCount() * portTICK_PERIOD_MS;

    // Use cached value if not enough time has passed
    if (current_time - last_battery_check < BATTERY_CHECK_INTERVAL_MS) {
        return battery_level;
    }

    uint32_t adc_reading = 0;
    int raw_value;
    int successful_reads = 0;

<<<<<<< HEAD
    // Reduced samples for power saving (8 instead of 32)
    for (int i = 0; i < 8; i++) {
=======
    // Take multiple samples for better accuracy
    for (int i = 0; i < 32; i++) {
>>>>>>> bfaec1cf
        esp_err_t result = adc_oneshot_read(adc2_handle, ADC_CHANNEL_5, &raw_value);
        if (result == ESP_OK) {
            adc_reading += raw_value;
            successful_reads++;
        } else {
            ESP_LOGW(TAG, "ADC2 read failed, attempt %d", (int)i);
        }
    }

    // Check if we got any successful reads
    if (successful_reads == 0) {
        ESP_LOGW(TAG, "All ADC reads failed, using cached value");
        return battery_level; // Return cached value if all reads fail
    }

    adc_reading /= successful_reads;

    // Convert to voltage (mV) - simple linear conversion
    // ADC range: 0-4095 for 12-bit, voltage range: 0-3300mV with 12dB attenuation
    uint32_t voltage = (adc_reading * 3300) / 4095;

    // Assuming voltage divider: Battery -> R1 -> ADC_PIN -> R2 -> GND
    // If using 2:1 voltage divider, multiply by 2
    voltage *= 2; // Adjust this based on your voltage divider circuit

    // Convert voltage to battery percentage (assuming 3.0V min, 4.2V max for Li-Ion)
    uint8_t new_battery_level;
    if (voltage >= 4200) {
        new_battery_level = 100;
    } else if (voltage <= 3000) {
        new_battery_level = 0;
    } else {
        // Linear mapping from 3.0V-4.2V to 0-100%
        new_battery_level = (uint8_t)((voltage - 3000) * 100 / 1200);
    }

<<<<<<< HEAD
    // Update cached values
    battery_level = new_battery_level;
    last_battery_check = current_time;

    return battery_level;
=======
    return battery_percentage;
>>>>>>> bfaec1cf
}

// Battery level characteristic access function
static int battery_level_chr_access(uint16_t conn_handle, uint16_t attr_handle,
                                   struct ble_gatt_access_ctxt *ctxt, void *arg) {
    switch (ctxt->op) {
        case BLE_GATT_ACCESS_OP_READ_CHR:
            uint8_t current_battery_level = read_battery_level();
            if (os_mbuf_append(ctxt->om, &current_battery_level, sizeof(current_battery_level)) == 0) {
                return 0; // Success
            } else {
                return BLE_ATT_ERR_INSUFFICIENT_RES;
            }
        case BLE_GATT_ACCESS_OP_WRITE_CHR:
            return BLE_ATT_ERR_WRITE_NOT_PERMITTED; // Read-only characteristic
        default:
            return BLE_ATT_ERR_UNLIKELY;
    }
}

// Flow volume characteristic access function
static int flow_volume_chr_access(uint16_t conn_handle, uint16_t attr_handle,
                                struct ble_gatt_access_ctxt *ctxt, void *arg) {
    switch (ctxt->op) {
        case BLE_GATT_ACCESS_OP_READ_CHR:
            // Convert pulse count to flow volume
            float flow_volume = (float)pulse_count * 0.1; // Conversion factor
            if (os_mbuf_append(ctxt->om, &flow_volume, sizeof(float)) == 0) {
                return 0; // Success
            } else {
                return BLE_ATT_ERR_INSUFFICIENT_RES;
            }
        case BLE_GATT_ACCESS_OP_WRITE_CHR:
            return BLE_ATT_ERR_WRITE_NOT_PERMITTED; // Read-only characteristic
        default:
            return BLE_ATT_ERR_UNLIKELY;
    }
}

// Flow volume characteristic user description access function
static int flow_volume_desc_access(uint16_t conn_handle, uint16_t attr_handle,
                                 struct ble_gatt_access_ctxt *ctxt, void *arg) {
    switch (ctxt->op) {
        case BLE_GATT_ACCESS_OP_READ_DSC:
            const char *description = "Current Flow Volume in Liters";
            if (os_mbuf_append(ctxt->om, description, strlen(description)) == 0) {
                return 0; // Success
            } else {
                return BLE_ATT_ERR_INSUFFICIENT_RES;
            }
        case BLE_GATT_ACCESS_OP_WRITE_DSC:
            return BLE_ATT_ERR_WRITE_NOT_PERMITTED; // Read-only descriptor
        default:
            return BLE_ATT_ERR_UNLIKELY;
    }
}

// Device status characteristic user description access function
static int device_status_desc_access(uint16_t conn_handle, uint16_t attr_handle,
                                     struct ble_gatt_access_ctxt *ctxt, void *arg) {
    switch (ctxt->op) {
        case BLE_GATT_ACCESS_OP_READ_DSC:
            const char *description = "Device Status";
            if (os_mbuf_append(ctxt->om, description, strlen(description)) == 0) {
                return 0; // Success
            } else {
                return BLE_ATT_ERR_INSUFFICIENT_RES;
            }
        case BLE_GATT_ACCESS_OP_WRITE_DSC:
            return BLE_ATT_ERR_WRITE_NOT_PERMITTED; // Read-only descriptor
        default:
            return BLE_ATT_ERR_UNLIKELY;
    }
}

// Control characteristic user description access function
static int control_desc_access(uint16_t conn_handle, uint16_t attr_handle,
                               struct ble_gatt_access_ctxt *ctxt, void *arg) {
    switch (ctxt->op) {
        case BLE_GATT_ACCESS_OP_READ_DSC:
            const char *description = "Device Control Commands";
            if (os_mbuf_append(ctxt->om, description, strlen(description)) == 0) {
                return 0; // Success
            } else {
                return BLE_ATT_ERR_INSUFFICIENT_RES;
            }
        case BLE_GATT_ACCESS_OP_WRITE_DSC:
            return BLE_ATT_ERR_WRITE_NOT_PERMITTED; // Read-only descriptor
        default:
            return BLE_ATT_ERR_UNLIKELY;
    }
}

// Battery level characteristic user description access function
static int battery_desc_access(uint16_t conn_handle, uint16_t attr_handle,
                               struct ble_gatt_access_ctxt *ctxt, void *arg) {
    switch (ctxt->op) {
        case BLE_GATT_ACCESS_OP_READ_DSC:
            const char *description = "Battery Level Percentage";
            if (os_mbuf_append(ctxt->om, description, strlen(description)) == 0) {
                return 0; // Success
            } else {
                return BLE_ATT_ERR_INSUFFICIENT_RES;
            }
        case BLE_GATT_ACCESS_OP_WRITE_DSC:
            return BLE_ATT_ERR_WRITE_NOT_PERMITTED; // Read-only descriptor
        default:
            return BLE_ATT_ERR_UNLIKELY;
    }
}

// URI characteristic access function
static int uri_chr_access(uint16_t conn_handle, uint16_t attr_handle,
                          struct ble_gatt_access_ctxt *ctxt, void *arg) {
    switch (ctxt->op) {
        case BLE_GATT_ACCESS_OP_READ_CHR:
            const char *uri = "https://www.gelidus.ca/setup-guide-grsvc1";
            if (os_mbuf_append(ctxt->om, uri, strlen(uri)) == 0) {
                return 0; // Success
            } else {
                return BLE_ATT_ERR_INSUFFICIENT_RES;
            }
        case BLE_GATT_ACCESS_OP_WRITE_CHR:
            return BLE_ATT_ERR_WRITE_NOT_PERMITTED; // Read-only characteristic
        default:
            return BLE_ATT_ERR_UNLIKELY;
    }
}

// URI characteristic user description access function
static int uri_desc_access(uint16_t conn_handle, uint16_t attr_handle,
                           struct ble_gatt_access_ctxt *ctxt, void *arg) {
    switch (ctxt->op) {
        case BLE_GATT_ACCESS_OP_READ_DSC:
            const char *description = "Device Information URI";
            if (os_mbuf_append(ctxt->om, description, strlen(description)) == 0) {
                return 0; // Success
            } else {
                return BLE_ATT_ERR_INSUFFICIENT_RES;
            }
        case BLE_GATT_ACCESS_OP_WRITE_DSC:
            return BLE_ATT_ERR_WRITE_NOT_PERMITTED; // Read-only descriptor
        default:
            return BLE_ATT_ERR_UNLIKELY;
    }
}

// Humidity characteristic access function
static int humidity_chr_access(uint16_t conn_handle, uint16_t attr_handle,
                               struct ble_gatt_access_ctxt *ctxt, void *arg) {
    switch (ctxt->op) {
        case BLE_GATT_ACCESS_OP_READ_CHR: {
            // Try to read sensor data (cached if recent)
            float temp, hum;
<<<<<<< HEAD
            esp_err_t err = read_dht_sensor_cached(&temp, &hum);
=======
            esp_err_t err = dht_single_read(&dht_sensor, &temp, &hum);
>>>>>>> bfaec1cf

            uint16_t humidity;
            if (err == ESP_OK && !isnan(hum)) {
                humidity = (uint16_t)(hum * 100); // Convert to hundredths of percent
            } else {
<<<<<<< HEAD
                humidity = 4500; // Default 45.00% if no data available
                ESP_LOGW(TAG, "Using default humidity: 45.00%% (sensor error: %s)",
                         esp_err_to_name(err));
=======
                // Use last known value or default if sensor read fails
                if (!isnan(last_humidity)) {
                    humidity = (uint16_t)(last_humidity * 100);
                    ESP_LOGW(TAG, "Using last known humidity: %.2f%% (sensor error: %s)",
                             last_humidity, esp_err_to_name(err));
                } else {
                    humidity = 4500; // Default 45.00% if no previous reading
                    ESP_LOGW(TAG, "Using default humidity: 45.00%% (sensor error: %s)",
                             esp_err_to_name(err));
                }
>>>>>>> bfaec1cf
            }

            if (os_mbuf_append(ctxt->om, &humidity, sizeof(humidity)) == 0) {
                return 0; // Success
            } else {
                return BLE_ATT_ERR_INSUFFICIENT_RES;
            }
        }
        case BLE_GATT_ACCESS_OP_WRITE_CHR:
            return BLE_ATT_ERR_WRITE_NOT_PERMITTED; // Read-only characteristic
        default:
            return BLE_ATT_ERR_UNLIKELY;
    }
}

// Humidity characteristic user description access function
static int humidity_desc_access(uint16_t conn_handle, uint16_t attr_handle,
                                struct ble_gatt_access_ctxt *ctxt, void *arg) {
    switch (ctxt->op) {
        case BLE_GATT_ACCESS_OP_READ_DSC:
            const char *description = "Relative Humidity Percentage";
            if (os_mbuf_append(ctxt->om, description, strlen(description)) == 0) {
                return 0; // Success
            } else {
                return BLE_ATT_ERR_INSUFFICIENT_RES;
            }
        case BLE_GATT_ACCESS_OP_WRITE_DSC:
            return BLE_ATT_ERR_WRITE_NOT_PERMITTED; // Read-only descriptor
        default:
            return BLE_ATT_ERR_UNLIKELY;
    }
}

// Temperature characteristic access function
static int temperature_chr_access(uint16_t conn_handle, uint16_t attr_handle,
                                  struct ble_gatt_access_ctxt *ctxt, void *arg) {
    switch (ctxt->op) {
        case BLE_GATT_ACCESS_OP_READ_CHR: {
            // Try to read sensor data (cached if recent)
            float temp, hum;
<<<<<<< HEAD
            esp_err_t err = read_dht_sensor_cached(&temp, &hum);
=======
            esp_err_t err = dht_single_read(&dht_sensor, &temp, &hum);
>>>>>>> bfaec1cf

            int16_t temperature;
            if (err == ESP_OK && !isnan(temp)) {
                temperature = (int16_t)(temp * 100); // Convert to hundredths of degrees Celsius
            } else {
<<<<<<< HEAD
                temperature = 2350; // Default 23.50°C if no data available
                ESP_LOGW(TAG, "Using default temperature: 23.50°C (sensor error: %s)",
                         esp_err_to_name(err));
=======
                // Use last known value or default if sensor read fails
                if (!isnan(last_temperature)) {
                    temperature = (int16_t)(last_temperature * 100);
                    ESP_LOGW(TAG, "Using last known temperature: %.2f°C (sensor error: %s)",
                             last_temperature, esp_err_to_name(err));
                } else {
                    temperature = 2350; // Default 23.50°C if no previous reading
                    ESP_LOGW(TAG, "Using default temperature: 23.50°C (sensor error: %s)",
                             esp_err_to_name(err));
                }
>>>>>>> bfaec1cf
            }

            if (os_mbuf_append(ctxt->om, &temperature, sizeof(temperature)) == 0) {
                return 0; // Success
            } else {
                return BLE_ATT_ERR_INSUFFICIENT_RES;
            }
        }
        case BLE_GATT_ACCESS_OP_WRITE_CHR:
            return BLE_ATT_ERR_WRITE_NOT_PERMITTED; // Read-only characteristic
        default:
            return BLE_ATT_ERR_UNLIKELY;
    }
}

// Temperature characteristic user description access function
static int temperature_desc_access(uint16_t conn_handle, uint16_t attr_handle,
                                   struct ble_gatt_access_ctxt *ctxt, void *arg) {
    switch (ctxt->op) {
        case BLE_GATT_ACCESS_OP_READ_DSC:
            const char *description = "Temperature in Celsius";
            if (os_mbuf_append(ctxt->om, description, strlen(description)) == 0) {
                return 0; // Success
            } else {
                return BLE_ATT_ERR_INSUFFICIENT_RES;
            }
        case BLE_GATT_ACCESS_OP_WRITE_DSC:
            return BLE_ATT_ERR_WRITE_NOT_PERMITTED; // Read-only descriptor
        default:
            return BLE_ATT_ERR_UNLIKELY;
    }
}

// OTA Control characteristic access function
static int ota_control_chr_access(uint16_t conn_handle, uint16_t attr_handle,
                                  struct ble_gatt_access_ctxt *ctxt, void *arg) {
    switch (ctxt->op) {
        case BLE_GATT_ACCESS_OP_READ_CHR:
            // Return current OTA state
            uint8_t state_info[8];
            state_info[0] = (uint8_t)ota_state;
            state_info[1] = ota_in_progress ? 1 : 0;
            // Progress percentage (0-100)
            uint8_t progress = 0;
            if (ota_total_size > 0) {
                progress = (uint8_t)((ota_bytes_received * 100) / ota_total_size);
            }
            state_info[2] = progress;
            // OTA available flag (check if OTA partition exists)
            const esp_partition_t *next_ota = esp_ota_get_next_update_partition(NULL);
            state_info[3] = next_ota ? 1 : 0; // 1 if OTA available, 0 if not
            // Bytes received (32-bit, little-endian)
            state_info[4] = (ota_bytes_received >> 0) & 0xFF;
            state_info[5] = (ota_bytes_received >> 8) & 0xFF;
            state_info[6] = (ota_bytes_received >> 16) & 0xFF;
            state_info[7] = (ota_bytes_received >> 24) & 0xFF;

            if (os_mbuf_append(ctxt->om, state_info, sizeof(state_info)) == 0) {
                return 0;
            } else {
                return BLE_ATT_ERR_INSUFFICIENT_RES;
            }

        case BLE_GATT_ACCESS_OP_WRITE_CHR:
            // OTA Control commands
            if (ctxt->om->om_len < 5) {
                return BLE_ATT_ERR_INVALID_ATTR_VALUE_LEN;
            }

            uint8_t *data = ctxt->om->om_data;
            uint8_t command = data[0];
            uint32_t size = (data[4] << 24) | (data[3] << 16) | (data[2] << 8) | data[1];

            switch (command) {
                case 0x01: // Start OTA update
                    ESP_LOGI(TAG, "OTA: Starting update, expected size: %lu bytes", (unsigned long)size);

                    if (ota_in_progress) {
                        ESP_LOGW(TAG, "OTA: Update already in progress");
                        return BLE_ATT_ERR_UNLIKELY;
                    }

                    // Validate size is reasonable (not too small or too large)
                    if (size < 1024 || size > 2*1024*1024) { // 1KB to 2MB range
                        ESP_LOGE(TAG, "OTA: Invalid firmware size: %lu bytes", (unsigned long)size);
                        ota_state = OTA_STATE_ERROR;
                        return BLE_ATT_ERR_INVALID_ATTR_VALUE_LEN;
                    }

                    // Find next available OTA partition
                    ota_partition = esp_ota_get_next_update_partition(NULL);
                    if (!ota_partition) {
                        ESP_LOGE(TAG, "OTA: No available partition");
                        ESP_LOGE(TAG, "OTA: Current partition table does not support OTA updates");
                        ESP_LOGE(TAG, "OTA: Please reconfigure partition table to include OTA partitions");

                        // List available partitions for debugging
                        esp_partition_iterator_t it = esp_partition_find(ESP_PARTITION_TYPE_APP, ESP_PARTITION_SUBTYPE_ANY, NULL);
                        if (it) {
                            ESP_LOGE(TAG, "OTA: Available APP partitions:");
                            while (it) {
                                const esp_partition_t *part = esp_partition_get(it);
                                ESP_LOGE(TAG, "OTA:   - %s: subtype=%d, size=%lu bytes",
                                         part->label, part->subtype, (unsigned long)part->size);
                                it = esp_partition_next(it);
                            }
                            esp_partition_iterator_release(it);
                        }

                        ota_state = OTA_STATE_ERROR;
                        return BLE_ATT_ERR_UNLIKELY;
                    }

                    // Check if the partition is large enough for the firmware
                    if (size > ota_partition->size) {
                        ESP_LOGE(TAG, "OTA: Firmware size (%lu bytes) exceeds partition size (%lu bytes)",
                                 (unsigned long)size, (unsigned long)ota_partition->size);
                        ota_state = OTA_STATE_ERROR;
                        return BLE_ATT_ERR_INVALID_ATTR_VALUE_LEN;
                    }

                    ESP_LOGI(TAG, "OTA: Using partition %s at offset 0x%lx, size: %lu bytes",
                             ota_partition->label, (unsigned long)ota_partition->address,
                             (unsigned long)ota_partition->size);

                    // Begin OTA update
                    esp_err_t err = esp_ota_begin(ota_partition, size, &ota_handle);
                    if (err != ESP_OK) {
                        ESP_LOGE(TAG, "OTA: Begin failed: %s", esp_err_to_name(err));
                        if (err == ESP_ERR_INVALID_ARG) {
                            ESP_LOGE(TAG, "OTA: Invalid argument - check partition and size");
                        } else if (err == ESP_ERR_NO_MEM) {
                            ESP_LOGE(TAG, "OTA: Out of memory");
                        } else if (err == ESP_ERR_OTA_PARTITION_CONFLICT) {
                            ESP_LOGE(TAG, "OTA: Partition conflict - already in use");
                        }
                        ota_state = OTA_STATE_ERROR;
                        return BLE_ATT_ERR_UNLIKELY;
                    }

                    // Reset counters
                    ota_bytes_received = 0;
                    ota_total_size = size;
                    ota_in_progress = true;
                    ota_state = OTA_STATE_RECEIVING;
                    ota_last_progress = 0;

                    // Stop advertising during OTA for stability
                    if (is_advertising) {
                        ble_gap_adv_stop();
                        is_advertising = false;
                        ESP_LOGI(TAG, "OTA: Stopped advertising for stability");
                    }

                    ESP_LOGI(TAG, "OTA: Ready to receive firmware data");
                    break;

                case 0x02: // Finish OTA update
                    ESP_LOGI(TAG, "OTA: Finishing update");

                    if (!ota_in_progress) {
                        // Check if auto-finish already completed
                        if (ota_state == OTA_STATE_COMPLETE) {
                            ESP_LOGI(TAG, "OTA: Already completed by auto-finish");
                            return 0; // Success - already finished
                        }
                        ESP_LOGW(TAG, "OTA: No update in progress");
                        return BLE_ATT_ERR_UNLIKELY;
                    }

                    // Check if all data was received
                    if (ota_bytes_received < ota_total_size) {
                        ESP_LOGW(TAG, "OTA: Not all data received yet (%lu/%lu bytes)",
                                (unsigned long)ota_bytes_received, (unsigned long)ota_total_size);
                        return BLE_ATT_ERR_UNLIKELY;
                    }

                    ota_state = OTA_STATE_VALIDATING;

                    // End OTA update
                    esp_err_t end_err = esp_ota_end(ota_handle);
                    if (end_err != ESP_OK) {
                        ESP_LOGE(TAG, "OTA: End failed: %s", esp_err_to_name(end_err));
                        ota_state = OTA_STATE_ERROR;
                        ota_in_progress = false;
                        return BLE_ATT_ERR_UNLIKELY;
                    }

                    // Set new boot partition
                    esp_err_t set_err = esp_ota_set_boot_partition(ota_partition);
                    if (set_err != ESP_OK) {
                        ESP_LOGE(TAG, "OTA: Set boot partition failed: %s", esp_err_to_name(set_err));
                        ota_state = OTA_STATE_ERROR;
                        ota_in_progress = false;
                        return BLE_ATT_ERR_UNLIKELY;
                    }

                    ota_state = OTA_STATE_COMPLETE;
                    ota_in_progress = false;

                    ESP_LOGI(TAG, "OTA: Update completed successfully! Restarting in 3 seconds...");

                    // Schedule restart
                    vTaskDelay(pdMS_TO_TICKS(3000));
                    esp_restart();
                    break;

                case 0x03: // Cancel OTA update
                    ESP_LOGI(TAG, "OTA: Canceling update");

                    if (ota_in_progress && ota_handle) {
                        esp_ota_abort(ota_handle);
                    }

                    ota_in_progress = false;
                    ota_state = OTA_STATE_IDLE;
                    ota_bytes_received = 0;
                    ota_total_size = 0;

                    // Restart advertising after OTA cancellation
                    if (is_connected && !is_advertising) {
                        ESP_LOGI(TAG, "OTA: Restarting advertising after cancellation");
                        // Don't restart advertising if still connected - that's normal
                    }
                    ota_handle = 0;
                    break;

                default:
                    ESP_LOGW(TAG, "OTA: Unknown command: 0x%02X", command);
                    return BLE_ATT_ERR_INVALID_ATTR_VALUE_LEN;
            }

            return 0;

        default:
            return BLE_ATT_ERR_UNLIKELY;
    }
}

// OTA Data characteristic access function
static int ota_data_chr_access(uint16_t conn_handle, uint16_t attr_handle,
                               struct ble_gatt_access_ctxt *ctxt, void *arg) {
    switch (ctxt->op) {
        case BLE_GATT_ACCESS_OP_WRITE_CHR:
            if (!ota_in_progress || ota_state != OTA_STATE_RECEIVING) {
                ESP_LOGW(TAG, "OTA: Data received but no update in progress");
                return BLE_ATT_ERR_UNLIKELY;
            }

            // Write firmware data to OTA partition
            size_t data_len = ctxt->om->om_len;
            uint8_t *data = ctxt->om->om_data;

            if (data_len == 0) {
                return BLE_ATT_ERR_INVALID_ATTR_VALUE_LEN;
            }

            // Check if we're not exceeding the expected size
            if (ota_bytes_received + data_len > ota_total_size) {
                ESP_LOGE(TAG, "OTA: Data exceeds expected size");
                ota_state = OTA_STATE_ERROR;
                return BLE_ATT_ERR_UNLIKELY;
            }

            // Write data to OTA partition
            esp_err_t err = esp_ota_write(ota_handle, data, data_len);
            if (err != ESP_OK) {
                ESP_LOGE(TAG, "OTA: Write failed: %s", esp_err_to_name(err));
                ota_state = OTA_STATE_ERROR;
                return BLE_ATT_ERR_UNLIKELY;
            }

            ota_bytes_received += data_len;

            // Log progress every 10%
            uint32_t progress = (ota_bytes_received * 100) / ota_total_size;
            if (progress >= ota_last_progress + 10) {
                ESP_LOGI(TAG, "OTA: Progress %lu%% (%lu/%lu bytes)",
                         (unsigned long)progress,
                         (unsigned long)ota_bytes_received,
                         (unsigned long)ota_total_size);
                ota_last_progress = progress;
            }

            // Auto-finish OTA when all data is received
            if (ota_bytes_received >= ota_total_size) {
                ESP_LOGI(TAG, "OTA: All data received, auto-finishing update...");

                ota_state = OTA_STATE_VALIDATING;

                // End OTA update
                esp_err_t end_err = esp_ota_end(ota_handle);
                if (end_err != ESP_OK) {
                    ESP_LOGE(TAG, "OTA: Auto-finish end failed: %s", esp_err_to_name(end_err));
                    ota_state = OTA_STATE_ERROR;
                    ota_in_progress = false;
                    return BLE_ATT_ERR_UNLIKELY;
                }

                // Set new boot partition
                esp_err_t set_err = esp_ota_set_boot_partition(ota_partition);
                if (set_err != ESP_OK) {
                    ESP_LOGE(TAG, "OTA: Auto-finish set boot partition failed: %s", esp_err_to_name(set_err));
                    ota_state = OTA_STATE_ERROR;
                    ota_in_progress = false;
                    return BLE_ATT_ERR_UNLIKELY;
                }

                ota_state = OTA_STATE_COMPLETE;
                ota_in_progress = false;

                ESP_LOGI(TAG, "OTA: Auto-finish completed! Restarting in 2 seconds...");

                // Schedule restart (shorter delay for auto-finish)
                vTaskDelay(pdMS_TO_TICKS(2000));
                esp_restart();
            }

            return 0;

        case BLE_GATT_ACCESS_OP_READ_CHR:
            return BLE_ATT_ERR_READ_NOT_PERMITTED; // Write-only characteristic

        default:
            return BLE_ATT_ERR_UNLIKELY;
    }
}

// OTA Control characteristic user description access function
static int ota_control_desc_access(uint16_t conn_handle, uint16_t attr_handle,
                                   struct ble_gatt_access_ctxt *ctxt, void *arg) {
    switch (ctxt->op) {
        case BLE_GATT_ACCESS_OP_READ_DSC:
            const char *description = "OTA Firmware Update Control";
            if (os_mbuf_append(ctxt->om, description, strlen(description)) == 0) {
                return 0;
            } else {
                return BLE_ATT_ERR_INSUFFICIENT_RES;
            }
        case BLE_GATT_ACCESS_OP_WRITE_DSC:
            return BLE_ATT_ERR_WRITE_NOT_PERMITTED;
        default:
            return BLE_ATT_ERR_UNLIKELY;
    }
}

// OTA Data characteristic user description access function
static int ota_data_desc_access(uint16_t conn_handle, uint16_t attr_handle,
                                struct ble_gatt_access_ctxt *ctxt, void *arg) {
    switch (ctxt->op) {
        case BLE_GATT_ACCESS_OP_READ_DSC:
            const char *description = "OTA Firmware Update Data";
            if (os_mbuf_append(ctxt->om, description, strlen(description)) == 0) {
                return 0;
            } else {
                return BLE_ATT_ERR_INSUFFICIENT_RES;
            }
        case BLE_GATT_ACCESS_OP_WRITE_DSC:
            return BLE_ATT_ERR_WRITE_NOT_PERMITTED;
        default:
            return BLE_ATT_ERR_UNLIKELY;
    }
}

// Array of pointers to other service definitions
// Custom GRSVC1 Multi-Function Service UUID + Device Information Service
static const struct ble_gatt_svc_def gatt_svcs[] = {
    {
        // Custom GRSVC1 Multi-Function Service
        .type = BLE_GATT_SVC_TYPE_PRIMARY,
        .uuid = BLE_UUID16_DECLARE(0x1815),                // Automation IO service UUID for GRSVC1
        .characteristics = (struct ble_gatt_chr_def[]){
            {
                .uuid = BLE_UUID16_DECLARE(0xFF01),         // Custom Control characteristic (non-blocklisted)
                .flags = BLE_GATT_CHR_F_READ | BLE_GATT_CHR_F_WRITE,
                .access_cb = device_write,
                .descriptors = (struct ble_gatt_dsc_def[]){
                    {
                        .uuid = BLE_UUID16_DECLARE(0x2901),     // Characteristic User Description
                        .access_cb = control_desc_access,
                        .att_flags = BLE_ATT_F_READ,
                    },
                    {0} // End of descriptors
                }
            },
            {
                .uuid = BLE_UUID16_DECLARE(0x2B3C),             // Status
                .flags = BLE_GATT_CHR_F_READ,
                .access_cb = device_read,
                .descriptors = (struct ble_gatt_dsc_def[]){
                    {
                        .uuid = BLE_UUID16_DECLARE(0x2901),     // Characteristic User Description
                        .access_cb = device_status_desc_access,
                        .att_flags = BLE_ATT_F_READ,
                    },
                    {0} // End of descriptors
                }
            },
            {
                .uuid = BLE_UUID16_DECLARE(0x2B1B),         // Flow Volume characteristic
                .flags = BLE_GATT_CHR_F_READ | BLE_GATT_CHR_F_NOTIFY,
                .access_cb = flow_volume_chr_access,
                .descriptors = (struct ble_gatt_dsc_def[]){
                    {
                        .uuid = BLE_UUID16_DECLARE(0x2901),     // Characteristic User Description
                        .access_cb = flow_volume_desc_access,
                        .att_flags = BLE_ATT_F_READ,
                    },
                    {0} // End of descriptors
                }
            },
            {
                .uuid = BLE_UUID16_DECLARE(0x2A19),         // Battery Level characteristic
                .flags = BLE_GATT_CHR_F_READ | BLE_GATT_CHR_F_NOTIFY,
                .access_cb = battery_level_chr_access,
                .descriptors = (struct ble_gatt_dsc_def[]){
                    {
                        .uuid = BLE_UUID16_DECLARE(0x2901),     // Characteristic User Description
                        .access_cb = battery_desc_access,
                        .att_flags = BLE_ATT_F_READ,
                    },
                    {0} // End of descriptors
                }
            },
            {
                .uuid = BLE_UUID16_DECLARE(0x2A6F),         // Humidity characteristic
                .flags = BLE_GATT_CHR_F_READ | BLE_GATT_CHR_F_NOTIFY,
                .access_cb = humidity_chr_access,
                .descriptors = (struct ble_gatt_dsc_def[]){
                    {
                        .uuid = BLE_UUID16_DECLARE(0x2901),     // Characteristic User Description
                        .access_cb = humidity_desc_access,
                        .att_flags = BLE_ATT_F_READ,
                    },
                    {0} // End of descriptors
                }
            },
            {
                .uuid = BLE_UUID16_DECLARE(0x2AB6),         // URI characteristic
                .flags = BLE_GATT_CHR_F_READ,
                .access_cb = uri_chr_access,
                .descriptors = (struct ble_gatt_dsc_def[]){
                    {
                        .uuid = BLE_UUID16_DECLARE(0x2901),     // Characteristic User Description
                        .access_cb = uri_desc_access,
                        .att_flags = BLE_ATT_F_READ,
                    },
                    {0} // End of descriptors
                }
            },
            {
                .uuid = BLE_UUID16_DECLARE(0x2A6E),         // Temperature characteristic
                .flags = BLE_GATT_CHR_F_READ | BLE_GATT_CHR_F_NOTIFY,
                .access_cb = temperature_chr_access,
                .descriptors = (struct ble_gatt_dsc_def[]){
                    {
                        .uuid = BLE_UUID16_DECLARE(0x2901),     // Characteristic User Description
                        .access_cb = temperature_desc_access,
                        .att_flags = BLE_ATT_F_READ,
                    },
                    {0} // End of descriptors
                }
            },
            {
                .uuid = BLE_UUID16_DECLARE(0xFF02),         // OTA Control characteristic (custom UUID)
                .flags = BLE_GATT_CHR_F_READ | BLE_GATT_CHR_F_WRITE,
                .access_cb = ota_control_chr_access,
                .descriptors = (struct ble_gatt_dsc_def[]){
                    {
                        .uuid = BLE_UUID16_DECLARE(0x2901),     // Characteristic User Description
                        .access_cb = ota_control_desc_access,
                        .att_flags = BLE_ATT_F_READ,
                    },
                    {0} // End of descriptors
                }
            },
            {
                .uuid = BLE_UUID16_DECLARE(0xFF03),         // OTA Data characteristic (custom UUID)
                .flags = BLE_GATT_CHR_F_WRITE,
                .access_cb = ota_data_chr_access,
                .descriptors = (struct ble_gatt_dsc_def[]){
                    {
                        .uuid = BLE_UUID16_DECLARE(0x2901),     // Characteristic User Description
                        .access_cb = ota_data_desc_access,
                        .att_flags = BLE_ATT_F_READ,
                    },
                    {0} // End of descriptors
                }
            },
            {0} // End of characteristics
        }
    },
    {
        // Device Information Service
        .type = BLE_GATT_SVC_TYPE_PRIMARY,
        .uuid = BLE_UUID16_DECLARE(0x180A),                // Device Information Service UUID
        .characteristics = (struct ble_gatt_chr_def[]){
            {
                .uuid = BLE_UUID16_DECLARE(0x2A29),         // Manufacturer Name String
                .flags = BLE_GATT_CHR_F_READ,
                .access_cb = device_info_access
            },
            {
                .uuid = BLE_UUID16_DECLARE(0x2A26),         // Firmware Revision String
                .flags = BLE_GATT_CHR_F_READ,
                .access_cb = device_info_access
            },
            {
                .uuid = BLE_UUID16_DECLARE(0x2A27),         // Hardware Revision String
                .flags = BLE_GATT_CHR_F_READ,
                .access_cb = device_info_access
            },
            {
                .uuid = BLE_UUID16_DECLARE(0x2A24),         // Model Number String
                .flags = BLE_GATT_CHR_F_READ,
                .access_cb = device_info_access
            },
            {
                .uuid = BLE_UUID16_DECLARE(0x2A28),         // Software Revision String
                .flags = BLE_GATT_CHR_F_READ,
                .access_cb = device_info_access
            },
            {
                .uuid = BLE_UUID16_DECLARE(0xFF04),         // Custom UUID for MAC address (not blocklisted)
                .flags = BLE_GATT_CHR_F_READ,
                .access_cb = device_info_access
            },
            {0} // End of characteristics
        }
    },
    {0} // End of services
};

// BLE event handling
static int ble_gap_event(struct ble_gap_event *event, void *arg)
{
    switch (event->type)
    {
    // Advertise if connected
    case BLE_GAP_EVENT_CONNECT:
        ESP_LOGI("GAP", "BLE GAP EVENT CONNECT %s", event->connect.status == 0 ? "OK!" : "FAILED!");
        if (event->connect.status == 0)
        {
            // Check if we're already connected - reject new connections
            if (is_connected && conn_handle != BLE_HS_CONN_HANDLE_NONE) {
                ESP_LOGW("GAP", "Already connected (handle: %d), rejecting new connection (handle: %d)",
                         conn_handle, event->connect.conn_handle);
                // Disconnect the new connection immediately
                ble_gap_terminate(event->connect.conn_handle, BLE_ERR_REM_USER_CONN_TERM);
                return 0;
            }

            // Check if OTA is in progress - reject connections during OTA
            if (ota_in_progress) {
                ESP_LOGW("GAP", "OTA in progress, rejecting connection attempt");
                ble_gap_terminate(event->connect.conn_handle, BLE_ERR_REM_USER_CONN_TERM);
                return 0;
            }

            // Connection successful
            conn_handle = event->connect.conn_handle;
            is_connected = true;
            is_advertising = false;
            ESP_LOGI("GAP", "Connection established, handle: %d", conn_handle);

            // Read fresh DHT sensor data for immediate availability to connected client
            ESP_LOGI("GAP", "Reading fresh sensor data for connected client...");
            float temp, hum;
            esp_err_t read_err = dht_single_read(&dht_sensor, &temp, &hum);
            if (read_err == ESP_OK) {
                last_temperature = temp;
                last_humidity = hum;
                ESP_LOGI("GAP", "Fresh sensor data: Temperature=%.2f°C, Humidity=%.2f%%", temp, hum);
            } else {
                ESP_LOGW("GAP", "Failed to read fresh sensor data: %s", esp_err_to_name(read_err));
                ESP_LOGW("GAP", "Client will receive last known values: Temperature=%.2f°C, Humidity=%.2f%%",
                         last_temperature, last_humidity);
            }
        }
        else
        {
            // Connection failed, restart advertising
            conn_handle = BLE_HS_CONN_HANDLE_NONE;
            is_connected = false;
            ESP_LOGE("GAP", "Connection failed with status: %d", event->connect.status);
            ble_app_advertise();
        }
        break;
    // Advertise again after completion of the event
    case BLE_GAP_EVENT_DISCONNECT:
        ESP_LOGI("GAP", "BLE GAP EVENT DISCONNECTED - Reason: %d", event->disconnect.reason);

        // Update connection state immediately
        conn_handle = BLE_HS_CONN_HANDLE_NONE;
        is_connected = false;
        is_advertising = false;

        // Log disconnect reason for debugging
        const char* disconnect_reason = "Unknown";
        switch (event->disconnect.reason) {
            case BLE_HS_ENOTCONN: disconnect_reason = "Not connected"; break;
            case BLE_HS_ETIMEOUT: disconnect_reason = "Timeout"; break;
            case BLE_HS_EDONE: disconnect_reason = "Connection terminated by peer"; break;
            case BLE_HS_ECONTROLLER: disconnect_reason = "Controller error"; break;
            case 0x13: disconnect_reason = "Remote user terminated connection"; break;
            case 0x16: disconnect_reason = "Connection terminated by local host"; break;
            case 0x3d: disconnect_reason = "Unacceptable connection parameters"; break;
        }
        ESP_LOGI("GAP", "Disconnect reason: %s (0x%02X)", disconnect_reason, event->disconnect.reason);

        // If OTA was in progress, reset state
        if (ota_in_progress) {
            ESP_LOGW("GAP", "OTA interrupted by disconnect, resetting OTA state");
            if (ota_handle) {
                esp_ota_abort(ota_handle);
                ota_handle = 0;
            }
            ota_in_progress = false;
            ota_state = OTA_STATE_IDLE;
            ota_bytes_received = 0;
            ota_total_size = 0;
        }

        // Immediate advertising restart for better reconnection
        ESP_LOGI("GAP", "Immediately restarting advertising after disconnect");

        // Small delay to ensure proper cleanup before restart
        vTaskDelay(pdMS_TO_TICKS(100));

        // Force advertising restart
        ble_app_advertise();

        // If advertising didn't start immediately, try again after a short delay
        if (!is_advertising) {
            ESP_LOGW("GAP", "Initial advertising restart failed, retrying in 500ms");
            vTaskDelay(pdMS_TO_TICKS(500));
            ble_app_advertise();
        }
        break;
    case BLE_GAP_EVENT_ADV_COMPLETE:
        ESP_LOGI("GAP", "BLE GAP EVENT ADV_COMPLETE - Reason: %d", event->adv_complete.reason);
        is_advertising = false;

        // If not connected and advertising completed, restart advertising
        if (!is_connected) {
            ESP_LOGI("GAP", "Advertising completed, restarting...");
            ble_app_advertise();
        }
        break;
    default:
        ESP_LOGD("GAP", "BLE GAP EVENT: %d", event->type);
        break;
    }
    return 0;
}

// Define the BLE connection
void ble_app_advertise(void)
{
    // Don't start advertising if already connected
    if (is_connected) {
        ESP_LOGD(TAG, "Already connected, skipping advertising...");
        return;
    }

    // Don't advertise during OTA operations for stability
    if (ota_in_progress) {
        ESP_LOGD(TAG, "OTA in progress, skipping advertising...");
        return;
    }

    // If already advertising, log but don't return - might need to restart
    if (is_advertising) {
        ESP_LOGD(TAG, "Already advertising, but continuing to ensure proper state...");
    }

    // Get the device's own MAC address
    uint8_t own_addr[6];
    int rc = ble_hs_id_copy_addr(ble_addr_type, own_addr, NULL);
    if (rc == 0) {
        ESP_LOGD(TAG, "Device MAC Address: %02X:%02X:%02X:%02X:%02X:%02X",
                 own_addr[5], own_addr[4], own_addr[3],
                 own_addr[2], own_addr[1], own_addr[0]);
    } else {
        ESP_LOGE(TAG, "Failed to get MAC address: %d", rc);
        // Continue anyway, advertising without MAC in manufacturer data
    }

    // GAP - device name definition
    struct ble_hs_adv_fields fields;
    const char *device_name;
    memset(&fields, 0, sizeof(fields));
    device_name = ble_svc_gap_device_name(); // Read the BLE device name
    fields.name = (uint8_t *)device_name;
    fields.name_len = strlen(device_name);
    fields.name_is_complete = 1;

    // Add manufacturer specific data containing MAC address
    static uint8_t mfg_data[8]; // 2 bytes company ID + 6 bytes MAC
    mfg_data[0] = 0xFF; // Company ID LSB (0xFFFF = test/development)
    mfg_data[1] = 0xFF; // Company ID MSB
    if (rc == 0) {
        // Copy MAC address in reverse order (little-endian)
        memcpy(&mfg_data[2], own_addr, 6);
        fields.mfg_data = mfg_data;
        fields.mfg_data_len = sizeof(mfg_data);
    } else {
        // Don't include manufacturer data if MAC address is unavailable
        fields.mfg_data = NULL;
        fields.mfg_data_len = 0;
    }

    // Set advertising fields
    rc = ble_gap_adv_set_fields(&fields);
    if (rc != 0) {
        ESP_LOGE(TAG, "Failed to set advertising fields: %d (%s)", rc,
                 rc == BLE_HS_EBUSY ? "busy" :
                 rc == BLE_HS_EINVAL ? "invalid" : "unknown");

        // Try to stop advertising first and retry
        ble_gap_adv_stop();
        vTaskDelay(pdMS_TO_TICKS(100));

        rc = ble_gap_adv_set_fields(&fields);
        if (rc != 0) {
            ESP_LOGE(TAG, "Failed to set advertising fields after retry: %d", rc);
            return;
        }
    }

    // GAP - device connectivity definition
    struct ble_gap_adv_params adv_params;
    memset(&adv_params, 0, sizeof(adv_params));
    adv_params.conn_mode = BLE_GAP_CONN_MODE_UND; // connectable
    adv_params.disc_mode = BLE_GAP_DISC_MODE_GEN; // discoverable

    // Use faster advertising intervals for better reconnection
    adv_params.itvl_min = BLE_GAP_ADV_FAST_INTERVAL1_MIN;  // 20ms
    adv_params.itvl_max = BLE_GAP_ADV_FAST_INTERVAL1_MAX;  // 30ms

    // Start advertising
    rc = ble_gap_adv_start(ble_addr_type, NULL, BLE_HS_FOREVER, &adv_params, ble_gap_event, NULL);
    if (rc == 0) {
        is_advertising = true;
        ESP_LOGI(TAG, "BLE advertising started successfully (fast intervals for quick reconnection)");
    } else {
        ESP_LOGE(TAG, "Failed to start BLE advertising: %d (%s)", rc,
                 rc == BLE_HS_EALREADY ? "already advertising" :
                 rc == BLE_HS_EBUSY ? "busy" :
                 rc == BLE_HS_EINVAL ? "invalid parameters" : "unknown");

        is_advertising = false;

        // If already advertising error, consider it success
        if (rc == BLE_HS_EALREADY) {
            ESP_LOGI(TAG, "Advertising already active, updating state");
            is_advertising = true;
        }
    }
}

// Force advertising restart - useful for debugging connection issues
void force_advertising_restart(void)
{
    ESP_LOGI(TAG, "Forcing advertising restart...");

    // Always stop current advertising first, regardless of state
    int rc = ble_gap_adv_stop();
    if (rc == 0) {
        ESP_LOGI(TAG, "Stopped current advertising");
    } else {
        ESP_LOGW(TAG, "Failed to stop advertising (may not have been active): %d", rc);
    }

    // Reset advertising state
    is_advertising = false;

    // Reset connection state if needed
    if (!is_connected) {
        conn_handle = BLE_HS_CONN_HANDLE_NONE;
    }

    // Wait for proper cleanup
    vTaskDelay(pdMS_TO_TICKS(200));

    // Start advertising again with retry logic
    ESP_LOGI(TAG, "Attempting to restart advertising...");
    ble_app_advertise();

    // Wait a bit and verify advertising started
    vTaskDelay(pdMS_TO_TICKS(300));
    if (!is_advertising) {
        ESP_LOGW(TAG, "Advertising restart failed after multiple attempts");
    } else {
        ESP_LOGI(TAG, "Advertising restart successful");
    }
}

// Initialize output GPIOs for valves and 12V power
void output_gpio_init() {
    ESP_LOGI(TAG, "Initializing output GPIOs...");

    // Configure valve, power output, and status LED GPIOs
    gpio_config_t io_conf = {
        .intr_type = GPIO_INTR_DISABLE,
        .mode = GPIO_MODE_OUTPUT,
        .pin_bit_mask = (1ULL << VALVE_1_GPIO) | (1ULL << VALVE_2_GPIO) | (1ULL << POWER_12V_GPIO) | (1ULL << STATUS_LED_GPIO),
        .pull_down_en = GPIO_PULLDOWN_DISABLE,   // Disable pull-down - may conflict with external hardware
        .pull_up_en = GPIO_PULLUP_DISABLE,       // Disable pull-up as well
    };

    esp_err_t ret = gpio_config(&io_conf);
    if (ret != ESP_OK) {
        ESP_LOGE(TAG, "GPIO config failed: %s", esp_err_to_name(ret));
        return;
    }

    ESP_LOGI(TAG, "GPIO configuration successful");

    // Set all outputs to low (inactive) state initially
    ESP_LOGI(TAG, "Setting initial GPIO states to LOW...");

    ret = gpio_set_level(VALVE_1_GPIO, 0);
    if (ret != ESP_OK) {
        ESP_LOGE(TAG, "Failed to set VALVE_1_GPIO initial level: %s", esp_err_to_name(ret));
    }

    ret = gpio_set_level(VALVE_2_GPIO, 0);
    if (ret != ESP_OK) {
        ESP_LOGE(TAG, "Failed to set VALVE_2_GPIO initial level: %s", esp_err_to_name(ret));
    }

    ret = gpio_set_level(POWER_12V_GPIO, 0);
    if (ret != ESP_OK) {
        ESP_LOGE(TAG, "Failed to set POWER_12V_GPIO initial level: %s", esp_err_to_name(ret));
    }

    ret = gpio_set_level(STATUS_LED_GPIO, 0);
    if (ret != ESP_OK) {
        ESP_LOGE(TAG, "Failed to set STATUS_LED_GPIO initial level: %s", esp_err_to_name(ret));
    }

    // Wait a moment for GPIOs to settle
    vTaskDelay(pdMS_TO_TICKS(50));

    // Verify the initial states
    ESP_LOGI(TAG, "Initial GPIO states after configuration:");
    ESP_LOGI(TAG, "  VALVE_1 (GPIO %d): %d", VALVE_1_GPIO, gpio_get_level(VALVE_1_GPIO));
    ESP_LOGI(TAG, "  VALVE_2 (GPIO %d): %d", VALVE_2_GPIO, gpio_get_level(VALVE_2_GPIO));
    ESP_LOGI(TAG, "  POWER_12V (GPIO %d): %d", POWER_12V_GPIO, gpio_get_level(POWER_12V_GPIO));
    ESP_LOGI(TAG, "  STATUS_LED (GPIO %d): %d", STATUS_LED_GPIO, gpio_get_level(STATUS_LED_GPIO));
<<<<<<< HEAD
=======

    // Test setting each GPIO HIGH briefly to verify they work
    ESP_LOGI(TAG, "Testing GPIO functionality...");

    // Test VALVE_1
    ESP_LOGI(TAG, "Testing VALVE_1 (GPIO %d):", VALVE_1_GPIO);
    gpio_set_level(VALVE_1_GPIO, 1);
    vTaskDelay(pdMS_TO_TICKS(10));
    int valve1_test = gpio_get_level(VALVE_1_GPIO);
    gpio_set_level(VALVE_1_GPIO, 0);
    ESP_LOGI(TAG, "  VALVE_1 test HIGH result: %d %s", valve1_test, valve1_test == 1 ? "(OK)" : "(FAILED)");

    // Test VALVE_2
    ESP_LOGI(TAG, "Testing VALVE_2 (GPIO %d):", VALVE_2_GPIO);
    gpio_set_level(VALVE_2_GPIO, 1);
    vTaskDelay(pdMS_TO_TICKS(10));
    int valve2_test = gpio_get_level(VALVE_2_GPIO);
    gpio_set_level(VALVE_2_GPIO, 0);
    ESP_LOGI(TAG, "  VALVE_2 test HIGH result: %d %s", valve2_test, valve2_test == 1 ? "(OK)" : "(FAILED)");
      // Test POWER_12V
    ESP_LOGI(TAG, "Testing POWER_12V (GPIO %d):", POWER_12V_GPIO);
    gpio_set_level(POWER_12V_GPIO, 1);
    vTaskDelay(pdMS_TO_TICKS(10));
    int power12v_test = gpio_get_level(POWER_12V_GPIO);
    gpio_set_level(POWER_12V_GPIO, 0);
    ESP_LOGI(TAG, "  POWER_12V test HIGH result: %d %s", power12v_test, power12v_test == 1 ? "(OK)" : "(FAILED)");

    // Test STATUS_LED
    ESP_LOGI(TAG, "Testing STATUS_LED (GPIO %d):", STATUS_LED_GPIO);
    gpio_set_level(STATUS_LED_GPIO, 1);
    vTaskDelay(pdMS_TO_TICKS(10));
    int status_led_test = gpio_get_level(STATUS_LED_GPIO);
    gpio_set_level(STATUS_LED_GPIO, 0);
    ESP_LOGI(TAG, "  STATUS_LED test HIGH result: %d %s", status_led_test, status_led_test == 1 ? "(OK)" : "(FAILED)");

    ESP_LOGI(TAG, "Output GPIOs initialized: VALVE_1=%d, VALVE_2=%d, POWER_12V=%d, STATUS_LED=%d",
             VALVE_1_GPIO, VALVE_2_GPIO, POWER_12V_GPIO, STATUS_LED_GPIO);

    // GPIO hardware information
    ESP_LOGI(TAG, "GPIO Hardware Notes:");
    ESP_LOGI(TAG, "  GPIO33: Output-only pin, no input capability");
    ESP_LOGI(TAG, "  GPIO27: General purpose I/O pin");
    ESP_LOGI(TAG, "  GPIO14: General purpose I/O pin");
    ESP_LOGI(TAG, "  GPIO4: Status LED pin");
    ESP_LOGI(TAG, "  GPIO5: DHT sensor pin (moved from GPIO4 due to LED conflict)");
    ESP_LOGI(TAG, "  If GPIOs fail to set HIGH, check for external pull-downs or hardware conflicts");
>>>>>>> bfaec1cf
}

// The application
void ble_app_on_sync(void)
{
    ESP_LOGI(TAG, "BLE stack synchronized, starting services...");

    // Determine the best address type automatically
    int rc = ble_hs_id_infer_auto(0, &ble_addr_type);
    if (rc != 0) {
        ESP_LOGE(TAG, "Failed to infer address type: %d", rc);
    } else {
        ESP_LOGI(TAG, "Address type inferred: %d", ble_addr_type);
    }

    // Get and log our BLE address
    uint8_t own_addr[6];
    rc = ble_hs_id_copy_addr(ble_addr_type, own_addr, NULL);
    if (rc == 0) {
        ESP_LOGI(TAG, "BLE Address: %02X:%02X:%02X:%02X:%02X:%02X",
                 own_addr[5], own_addr[4], own_addr[3],
                 own_addr[2], own_addr[1], own_addr[0]);
    }

    // Initialize the MAC address string for device info characteristic
    // This must be called after BLE stack is synchronized
    ESP_LOGI(TAG, "Initializing MAC address string...");
    init_device_mac_string();

    // Verify GATT services are available
    ESP_LOGI(TAG, "BLE services should now be discoverable");
    ESP_LOGI(TAG, "Expected services:");
    ESP_LOGI(TAG, "  - Automation IO (0x1815) with 9 characteristics");
    ESP_LOGI(TAG, "  - Device Information (0x180A) with 5 characteristics");
    ESP_LOGI(TAG, "Total expected characteristics: 14");

    // Start advertising
    ble_app_advertise();
}

// Connection monitoring task - ensures advertising is always active when not connected
void connection_monitor_task(void *param)
{
    static uint32_t last_status_log = 0;
    static uint32_t last_adv_attempt = 0;
    static bool prev_connected = false;
    static bool prev_advertising = false;
    static uint8_t retry_count = 0;
    static uint32_t disconnect_time = 0;

    ESP_LOGI(TAG, "Connection monitor task started");

    while (1) {
        uint32_t current_time = xTaskGetTickCount() * portTICK_PERIOD_MS;

        // Track when we become disconnected
        if (prev_connected && !is_connected) {
            disconnect_time = current_time;
            ESP_LOGI(TAG, "Connection lost, starting aggressive reconnection mode");
        }

        // Check if we should be advertising but aren't
        if (!is_connected && !is_advertising) {
            uint32_t retry_interval = 1000; // Default 1 second

            // Use faster retry for the first 10 seconds after disconnect
            if (current_time - disconnect_time < 10000) {
                retry_interval = 500; // 500ms for quick reconnection
            } else if (current_time - disconnect_time < 30000) {
                retry_interval = 1000; // 1 second for medium-term
            } else {
                retry_interval = 2000; // 2 seconds for long-term
            }

            // Check if enough time has passed since last attempt
            if (current_time - last_adv_attempt > retry_interval) {
                ESP_LOGW(TAG, "Not connected and not advertising - starting advertising (retry %d, interval %dms)",
                         retry_count, (int)retry_interval);

                // Force stop any existing advertising first
                ble_gap_adv_stop();
                vTaskDelay(pdMS_TO_TICKS(50));

                ble_app_advertise();
                last_adv_attempt = current_time;

                // Wait a bit and check if advertising started
                vTaskDelay(pdMS_TO_TICKS(200));
                if (!is_advertising) {
                    retry_count++;
                    ESP_LOGW(TAG, "Advertising start failed, attempt %d", retry_count);

                    // Reset BLE stack if too many failures
                    if (retry_count > 5) {
                        ESP_LOGE(TAG, "Too many advertising failures, attempting BLE reset");

                        // Stop advertising completely
                        ble_gap_adv_stop();

                        // Wait a moment
                        vTaskDelay(pdMS_TO_TICKS(1000));

                        // Try to restart advertising
                        ble_app_advertise();

                        retry_count = 0; // Reset counter after attempting recovery
                        vTaskDelay(pdMS_TO_TICKS(2000)); // Wait before next check
                    }
                } else {
                    retry_count = 0; // Reset on success
                    ESP_LOGI(TAG, "Advertising restarted successfully");
                }
            }
        } else {
            retry_count = 0; // Reset when connected or advertising
        }

        // Log state changes
        if (is_connected != prev_connected) {
            ESP_LOGI(TAG, "Connection: %s", is_connected ? "CONNECTED" : "DISCONNECTED");
            if (is_connected) {
                ESP_LOGI(TAG, "Connection established successfully, handle: %d", conn_handle);
            }
            prev_connected = is_connected;
        }

        if (is_advertising != prev_advertising) {
            ESP_LOGI(TAG, "Advertising: %s", is_advertising ? "ACTIVE" : "INACTIVE");
            prev_advertising = is_advertising;
        }

        // Periodic status log (every 30 seconds) - simplified
        if (current_time - last_status_log > 30000) {
<<<<<<< HEAD
            ESP_LOGI(TAG, "BLE Status - Conn:%s Adv:%s Handle:%d Uptime:%ds PWR:%s",
=======
            ESP_LOGI(TAG, "BLE Status - Conn:%s Adv:%s Handle:%d Uptime:%ds",
>>>>>>> bfaec1cf
                     is_connected ? "Y" : "N",
                     is_advertising ? "Y" : "N",
                     conn_handle,
                     (int)(current_time / 1000),
                     power_save_enabled ? "SAVE" : "NORM");
            last_status_log = current_time;
        }

<<<<<<< HEAD
        // Process hardware switch presses (valve toggles)
        process_switch_presses();

        // Use light sleep for power saving when not connected
        if (!is_connected && power_save_enabled) {
            enter_light_sleep(1000); // 1 second with light sleep
        } else {
            vTaskDelay(pdMS_TO_TICKS(1000)); // Normal delay when connected
        }
=======
        // Check more frequently for better responsiveness
        vTaskDelay(pdMS_TO_TICKS(1000)); // Check every 1 second instead of 5
>>>>>>> bfaec1cf
    }
}

// The infinite task
void host_task(void *param)
{
    nimble_port_run(); // This function will return only when nimble_port_stop() is executed
}

void app_main()
{
<<<<<<< HEAD
    ESP_LOGI(TAG, "Starting GRSVC1 initialization...");

    // Configure task watchdog for longer timeout during initialization
    // First deinitialize if already initialized, then reinitialize with our config
    esp_task_wdt_deinit();  // This is safe to call even if not initialized

    esp_task_wdt_config_t wdt_config = {
        .timeout_ms = 30000,  // 30 second timeout
        .idle_core_mask = 0,  // Don't watch idle tasks
        .trigger_panic = true // Panic on timeout
    };
    ESP_ERROR_CHECK(esp_task_wdt_init(&wdt_config));
    ESP_ERROR_CHECK(esp_task_wdt_add(NULL));       // Add current task to watchdog
    ESP_LOGI(TAG, "Watchdog configured for initialization (30s timeout)");

    // Initialize NVS flash
    esp_err_t nvs_ret = nvs_flash_init();
    if (nvs_ret == ESP_ERR_NVS_NO_FREE_PAGES || nvs_ret == ESP_ERR_NVS_NEW_VERSION_FOUND) {
        ESP_ERROR_CHECK(nvs_flash_erase());
        nvs_ret = nvs_flash_init();
    }
    ESP_ERROR_CHECK(nvs_ret);
    ESP_LOGI(TAG, "NVS flash initialized");

    // Allow scheduler to run and reset watchdog
    esp_task_wdt_reset();
    vTaskDelay(pdMS_TO_TICKS(100));

    // Initialize power management early for maximum power savings
    power_management_init();
    esp_task_wdt_reset(); // Reset watchdog after power management
    vTaskDelay(pdMS_TO_TICKS(50)); // Allow time for power management to settle
=======
    nvs_flash_init();                          // Initialize NVS flash using
>>>>>>> bfaec1cf

    // Initialize flow sensor
    flow_sensor_init();
    ESP_LOGI(TAG, "Flow sensor initialized on GPIO %d", FLOW_SENSOR_GPIO);
<<<<<<< HEAD
    esp_task_wdt_reset();
    vTaskDelay(pdMS_TO_TICKS(50));
=======
>>>>>>> bfaec1cf

    // Initialize output GPIOs for valves and 12V power
    output_gpio_init();
    ESP_LOGI(TAG, "Output GPIOs initialized with pull-down enabled");
<<<<<<< HEAD
    esp_task_wdt_reset();
    vTaskDelay(pdMS_TO_TICKS(50));

    // Initialize hardware switches for valve control
    switches_init();
    ESP_LOGI(TAG, "Hardware switches initialized for valve control");
    esp_task_wdt_reset();
    vTaskDelay(pdMS_TO_TICKS(50));
=======
>>>>>>> bfaec1cf

    // Initialize DHT sensor
    ESP_LOGI(TAG, "Initializing DHT sensor on GPIO %d...", DHT_SENSOR_GPIO);
    dht_init(&dht_sensor, DHT_SENSOR_GPIO, DHT_TYPE_DHT22);
    esp_task_wdt_reset();
    vTaskDelay(pdMS_TO_TICKS(100)); // Give DHT sensor time to initialize

    esp_err_t dht_err = dht_begin(&dht_sensor);
    if (dht_err == ESP_OK) {
        ESP_LOGI(TAG, "DHT sensor initialized successfully");
<<<<<<< HEAD
        vTaskDelay(pdMS_TO_TICKS(200)); // DHT22 needs time to stabilize
        esp_task_wdt_reset(); // Reset after DHT stabilization delay
=======
>>>>>>> bfaec1cf

        // Perform initial sensor reading to verify functionality
        float temp, hum;
        esp_err_t read_err = dht_single_read(&dht_sensor, &temp, &hum);
        if (read_err == ESP_OK) {
            last_temperature = temp;
            last_humidity = hum;
            ESP_LOGI(TAG, "Initial DHT reading: Temperature=%.2f°C, Humidity=%.2f%%", temp, hum);
        } else {
            ESP_LOGW(TAG, "Initial DHT reading failed: %s", esp_err_to_name(read_err));
            ESP_LOGW(TAG, "DHT sensor may not be connected or may need warming up");
        }
    } else {
        ESP_LOGE(TAG, "Failed to initialize DHT sensor: %s", esp_err_to_name(dht_err));
        ESP_LOGW(TAG, "Temperature and humidity readings will use default values");
    }
<<<<<<< HEAD
    esp_task_wdt_reset();
    vTaskDelay(pdMS_TO_TICKS(100)); // Additional delay after DHT initialization
=======
>>>>>>> bfaec1cf

    // Initialize BLE stack
    ESP_LOGI(TAG, "Initializing BLE stack...");
    esp_task_wdt_reset();
    vTaskDelay(pdMS_TO_TICKS(50)); // Allow scheduler time

    // esp_nimble_hci_and_controller_init();   // Initialize ESP controller
    nimble_port_init();                        // Initialize the host stack
    esp_task_wdt_reset(); // Reset after nimble init
    vTaskDelay(pdMS_TO_TICKS(100)); // Allow nimble to initialize

    ble_svc_gap_device_name_set(DEVICE_NAME);  // Initialize NimBLE configuration - server name
    ble_svc_gap_init();                        // Initialize NimBLE configuration - gap service
    ble_svc_gatt_init();                       // Initialize NimBLE configuration - gatt service
<<<<<<< HEAD
    esp_task_wdt_reset();
    vTaskDelay(pdMS_TO_TICKS(100)); // Allow services to initialize
=======
>>>>>>> bfaec1cf

    // Count and validate GATT services
    ESP_LOGI(TAG, "Counting GATT services...");
    int rc = ble_gatts_count_cfg(gatt_svcs);
    if (rc != 0) {
        ESP_LOGE(TAG, "Failed to count GATT services: %d", rc);
    } else {
        ESP_LOGI(TAG, "GATT services counted successfully");
    }
<<<<<<< HEAD
    vTaskDelay(pdMS_TO_TICKS(50));
=======
>>>>>>> bfaec1cf

    // Add GATT services
    ESP_LOGI(TAG, "Adding GATT services...");
    rc = ble_gatts_add_svcs(gatt_svcs);
    if (rc != 0) {
        ESP_LOGE(TAG, "Failed to add GATT services: %d", rc);
    } else {
        ESP_LOGI(TAG, "GATT services added successfully");

        // Log service details
        ESP_LOGI(TAG, "Registered BLE Services:");
        ESP_LOGI(TAG, "  1. Automation IO Service (0x1815) with %d characteristics:", 9);
        ESP_LOGI(TAG, "     - Control Point (0xFF01) - Read/Write");
        ESP_LOGI(TAG, "     - Status (0x2B3C) - Read");
        ESP_LOGI(TAG, "     - Volume Flow characteristic UUID: 0x2B1B (read flow data in L/min)");
        ESP_LOGI(TAG, "     - Battery Level characteristic UUID: 0x2A19 (read battery level)");
        ESP_LOGI(TAG, "     - Humidity characteristic UUID: 0x2A6F (read humidity level)");
        ESP_LOGI(TAG, "     - Temperature characteristic UUID: 0x2A6E (read temperature in Celsius)");
        ESP_LOGI(TAG, "     - OTA Control characteristic UUID: 0xFF02 (firmware update control)");
        ESP_LOGI(TAG, "     - OTA Data characteristic UUID: 0xFF03 (firmware update data)");
        ESP_LOGI(TAG, "  2. Device Information Service (0x180A) with %d characteristics:", 6);
        ESP_LOGI(TAG, "     - Manufacturer Name (0x2A29) - Read");
        ESP_LOGI(TAG, "     - Firmware Revision (0x2A26) - Read");
        ESP_LOGI(TAG, "     - Hardware Revision (0x2A27) - Read");
        ESP_LOGI(TAG, "     - Model Number (0x2A24) - Read");
        ESP_LOGI(TAG, "     - Software Revision (0x2A28) - Read");
        ESP_LOGI(TAG, "     - MAC Address (0xFF04) - Read");
    }
<<<<<<< HEAD
    vTaskDelay(pdMS_TO_TICKS(50)); // Allow GATT setup to complete

    ble_hs_cfg.sync_cb = ble_app_on_sync;      // Initialize application
    vTaskDelay(pdMS_TO_TICKS(50));
=======

    ble_hs_cfg.sync_cb = ble_app_on_sync;      // Initialize application
>>>>>>> bfaec1cf

    // Initialize battery ADC
    ESP_LOGI(TAG, "Initializing battery ADC...");
    battery_adc_init();
    ESP_LOGI(TAG, "Battery ADC initialized");
<<<<<<< HEAD
    vTaskDelay(pdMS_TO_TICKS(50));
=======
>>>>>>> bfaec1cf

    // Initialize OTA (Over-The-Air) update system
    ESP_LOGI(TAG, "Initializing OTA update system...");
    vTaskDelay(pdMS_TO_TICKS(50)); // Give system time before OTA checks
    const esp_partition_t *current_partition = esp_ota_get_running_partition();
    const esp_partition_t *next_partition = esp_ota_get_next_update_partition(NULL);

    if (current_partition) {
        ESP_LOGI(TAG, "Current running partition: %s at offset 0x%lx, size: %lu bytes",
                 current_partition->label, (unsigned long)current_partition->address,
                 (unsigned long)current_partition->size);
        ESP_LOGI(TAG, "Current partition type: %d, subtype: %d",
                 current_partition->type, current_partition->subtype);
    } else {
        ESP_LOGE(TAG, "Failed to get current running partition!");
    }

    if (next_partition) {
        ESP_LOGI(TAG, "Next OTA partition: %s at offset 0x%lx, size: %lu bytes",
                 next_partition->label, (unsigned long)next_partition->address,
                 (unsigned long)next_partition->size);
        ESP_LOGI(TAG, "OTA update system ready");
    } else {
        ESP_LOGW(TAG, "No OTA partition available - firmware updates disabled");
        ESP_LOGW(TAG, "To enable OTA updates, use 'idf.py menuconfig' and configure:");
        ESP_LOGW(TAG, "  1. Partition Table -> Partition table: Factory app, two OTA definitions");
        ESP_LOGW(TAG, "  2. Or create custom partition table with OTA partitions");

        // Check if we're running from factory partition
        if (current_partition && current_partition->subtype == ESP_PARTITION_SUBTYPE_APP_FACTORY) {
            ESP_LOGW(TAG, "Currently running from factory partition - this may limit OTA functionality");
            ESP_LOGW(TAG, "For full OTA support, consider flashing to an OTA partition");
        }

        // List all available partitions for debugging
        esp_partition_iterator_t it = esp_partition_find(ESP_PARTITION_TYPE_APP, ESP_PARTITION_SUBTYPE_ANY, NULL);
        if (it) {
            ESP_LOGI(TAG, "Available APP partitions:");
            while (it) {
                const esp_partition_t *part = esp_partition_get(it);
                ESP_LOGI(TAG, "  - %s: type=%d, subtype=%d, offset=0x%lx, size=%lu bytes",
                         part->label, part->type, part->subtype,
                         (unsigned long)part->address, (unsigned long)part->size);
                it = esp_partition_next(it);
            }
            esp_partition_iterator_release(it);
        }
    }

    ESP_LOGI(TAG, "GRSVC1 Multi-Function Device initialized");
    ESP_LOGI(TAG, "Firmware Version: %s", FIRMWARE_VERSION);
    ESP_LOGI(TAG, "Manufacturer: %s", MANUFACTURER_NAME);
    ESP_LOGI(TAG, "Model: %s", MODEL_NUMBER);
    ESP_LOGI(TAG, "Hardware Revision: %s", HARDWARE_REVISION);
    ESP_LOGI(TAG, "");
    ESP_LOGI(TAG, "BLE Services Available:");
    ESP_LOGI(TAG, "- Automation IO Service (UUID: 0x1815)");
    ESP_LOGI(TAG, "  * User Control Point characteristic UUID: 0xFF01 (write commands)");
    ESP_LOGI(TAG, "    Commands: VALVE 1/2 ON/OFF/TOGGLE, VALVE RESET, 12V ON/OFF, RESET FLOW, STATUS, RESTART ADV, OTA INFO, BLE STATUS, TEST GPIO");
    ESP_LOGI(TAG, "  * Status characteristic UUID: 0x2B3C (read status)");
    ESP_LOGI(TAG, "  * Volume Flow characteristic UUID: 0x2B1B (read flow data in L/min)");
    ESP_LOGI(TAG, "  * Battery Level characteristic UUID: 0x2A19 (read battery level)");
    ESP_LOGI(TAG, "  * Humidity characteristic UUID: 0x2A6F (read humidity level)");
    ESP_LOGI(TAG, "  * Temperature characteristic UUID: 0x2A6E (read temperature in Celsius)");
    ESP_LOGI(TAG, "  * OTA Control characteristic UUID: 0xFF02 (firmware update control)");
    ESP_LOGI(TAG, "  * OTA Data characteristic UUID: 0xFF03 (firmware update data)");
    ESP_LOGI(TAG, "  * URI characteristic UUID: 0x2AB6 (device information link)");
    ESP_LOGI(TAG, "- Device Information Service (UUID: 0x180A)");
    ESP_LOGI(TAG, "  * Manufacturer Name, Model, Firmware Version, etc.");
    ESP_LOGI(TAG, "  * MAC Address characteristic UUID: 0xFF04 (device MAC address)");
    ESP_LOGI(TAG, "");
    ESP_LOGI(TAG, "BLE Advertising Features:");
    ESP_LOGI(TAG, "- Device name: %s", DEVICE_NAME);
    ESP_LOGI(TAG, "- MAC address included in manufacturer data");
    ESP_LOGI(TAG, "- Connectable and discoverable mode");
    ESP_LOGI(TAG, "- Auto-restart advertising on disconnect");
    ESP_LOGI(TAG, "- Connection monitoring with periodic status checks");
    ESP_LOGI(TAG, "- Remote advertising restart via 'RESTART ADV' command");
<<<<<<< HEAD
    ESP_LOGI(TAG, "");
    ESP_LOGI(TAG, "Power Management Features:");
    ESP_LOGI(TAG, "- Power save mode: %s", power_save_enabled ? "ENABLED" : "DISABLED");
    ESP_LOGI(TAG, "- Automatic light sleep when idle");
    ESP_LOGI(TAG, "- Cached sensor readings (30s intervals)");
    ESP_LOGI(TAG, "- Cached battery readings (60s intervals)");
    ESP_LOGI(TAG, "- Commands: 'POWER SAVE ON/OFF', 'POWER STATUS', 'SWITCH STATUS'");
    ESP_LOGI(TAG, "- CPU scaling: 80MHz max, 10MHz min");

    ESP_LOGI(TAG, "Initialization complete - starting tasks...");
    vTaskDelay(pdMS_TO_TICKS(100)); // Final delay before starting tasks

    // Remove main task from watchdog since initialization is complete
    ESP_LOGI(TAG, "Removing main task from watchdog...");
    esp_task_wdt_delete(NULL);  // Remove current task from watchdog
    ESP_LOGI(TAG, "Main task removed from watchdog - initialization complete");
=======
>>>>>>> bfaec1cf

    // Create connection monitoring task with larger stack
    xTaskCreate(connection_monitor_task, "conn_monitor", 4096, NULL, 5, NULL);
    ESP_LOGI(TAG, "Connection monitor task started");
<<<<<<< HEAD
    vTaskDelay(pdMS_TO_TICKS(100)); // Allow task to start

    ESP_LOGI(TAG, "Starting BLE host task...");
=======

>>>>>>> bfaec1cf
    nimble_port_freertos_init(host_task);      // Run the thread
}<|MERGE_RESOLUTION|>--- conflicted
+++ resolved
@@ -42,7 +42,7 @@
 #define DEEP_SLEEP_DURATION_US (5 * 1000000)  // 5 seconds deep sleep
 #define LIGHT_SLEEP_DURATION_MS 100            // 100ms light sleep
 #define SENSOR_READ_INTERVAL_MS (30 * 1000)   // 30 seconds between sensor reads
-#define BATTERY_CHECK_INTERVAL_MS (60 * 1000) // 1 minute between battery checks
+#define BATTERY_CHECK_INTERVAL_MS (15 * 1000) // 5 seconds between battery checks for debugging
 #define SW1_GPIO GPIO_NUM_16  // Switch 1 GPIO pin
 #define SW2_GPIO GPIO_NUM_17  // Switch 2 GPIO pin
 #define SW3_GPIO GPIO_NUM_18  // Switch 3 GPIO pin
@@ -314,6 +314,7 @@
 void ble_app_advertise(void);
 void connection_monitor_task(void *param);
 void force_advertising_restart(void);
+uint8_t read_battery_level(void);
 
 // Command enumeration for switch-case
 typedef enum {
@@ -337,7 +338,8 @@
     CMD_POWER_SAVE_ON,
     CMD_POWER_SAVE_OFF,
     CMD_POWER_STATUS,
-    CMD_SWITCH_STATUS
+    CMD_SWITCH_STATUS,
+    CMD_TEST_BATTERY
 } command_t;
 
 // Function to parse command string to enum
@@ -362,6 +364,7 @@
     if (strcmp(cmd, "POWER SAVE OFF") == 0) return CMD_POWER_SAVE_OFF;
     if (strcmp(cmd, "POWER STATUS") == 0) return CMD_POWER_STATUS;
     if (strcmp(cmd, "SWITCH STATUS") == 0) return CMD_SWITCH_STATUS;
+    if (strcmp(cmd, "TEST BATTERY") == 0) return CMD_TEST_BATTERY;
     return CMD_UNKNOWN;
 }
 
@@ -450,32 +453,10 @@
             break;
 
         case CMD_VALVE_1_ON:
-<<<<<<< HEAD
             ESP_LOGI(TAG, "VALVE 1 ON - Ensuring valve is in ON state");
 
             if (valve_1_state) {
                 ESP_LOGI(TAG, "VALVE 1 - Already ON, no action needed");
-=======
-            ESP_LOGI(TAG, "VALVE 1 ON - Pulsing valve 1 for 50ms (GPIO %d)", VALVE_1_GPIO);
-
-            // Check current GPIO state before pulse
-            int initial_level = gpio_get_level(VALVE_1_GPIO);
-            ESP_LOGI(TAG, "VALVE 1 - GPIO %d initial level: %d", VALVE_1_GPIO, initial_level);
-
-            // Generate 50ms pulse to toggle valve
-            esp_err_t ret = gpio_set_level(VALVE_1_GPIO, 1);
-            if (ret != ESP_OK) {
-                ESP_LOGE(TAG, "VALVE 1 - Failed to set GPIO %d HIGH: %s", VALVE_1_GPIO, esp_err_to_name(ret));
-                break;
-            }
-
-            ESP_LOGI(TAG, "VALVE 1 - Pulse HIGH, holding for 50ms...");
-            vTaskDelay(pdMS_TO_TICKS(50)); // 50ms pulse
-
-            ret = gpio_set_level(VALVE_1_GPIO, 0);
-            if (ret != ESP_OK) {
-                ESP_LOGE(TAG, "VALVE 1 - Failed to set GPIO %d LOW: %s", VALVE_1_GPIO, esp_err_to_name(ret));
->>>>>>> bfaec1cf
             } else {
                 ESP_LOGI(TAG, "VALVE 1 - Currently OFF, toggling to turn ON");
                 toggle_valve(VALVE_1_GPIO, &valve_1_state, "VALVE 1");
@@ -483,32 +464,10 @@
             break;
 
         case CMD_VALVE_1_OFF:
-<<<<<<< HEAD
             ESP_LOGI(TAG, "VALVE 1 OFF - Ensuring valve is in OFF state");
 
             if (!valve_1_state) {
                 ESP_LOGI(TAG, "VALVE 1 - Already OFF, no action needed");
-=======
-            ESP_LOGI(TAG, "VALVE 1 OFF - Pulsing valve 1 for 50ms (GPIO %d)", VALVE_1_GPIO);
-
-            // Check current GPIO state before pulse
-            int initial_level_v1 = gpio_get_level(VALVE_1_GPIO);
-            ESP_LOGI(TAG, "VALVE 1 - GPIO %d initial level: %d", VALVE_1_GPIO, initial_level_v1);
-
-            // Generate 50ms pulse to toggle valve
-            esp_err_t ret_v1 = gpio_set_level(VALVE_1_GPIO, 1);
-            if (ret_v1 != ESP_OK) {
-                ESP_LOGE(TAG, "VALVE 1 - Failed to set GPIO %d HIGH: %s", VALVE_1_GPIO, esp_err_to_name(ret_v1));
-                break;
-            }
-
-            ESP_LOGI(TAG, "VALVE 1 - Pulse HIGH, holding for 50ms...");
-            vTaskDelay(pdMS_TO_TICKS(50)); // 50ms pulse
-
-            ret_v1 = gpio_set_level(VALVE_1_GPIO, 0);
-            if (ret_v1 != ESP_OK) {
-                ESP_LOGE(TAG, "VALVE 1 - Failed to set GPIO %d LOW: %s", VALVE_1_GPIO, esp_err_to_name(ret_v1));
->>>>>>> bfaec1cf
             } else {
                 ESP_LOGI(TAG, "VALVE 1 - Currently ON, toggling to turn OFF");
                 toggle_valve(VALVE_1_GPIO, &valve_1_state, "VALVE 1");
@@ -516,28 +475,10 @@
             break;
 
         case CMD_VALVE_2_ON:
-<<<<<<< HEAD
             ESP_LOGI(TAG, "VALVE 2 ON - Ensuring valve is in ON state");
 
             if (valve_2_state) {
                 ESP_LOGI(TAG, "VALVE 2 - Already ON, no action needed");
-=======
-            ESP_LOGI(TAG, "VALVE 2 ON - Pulsing valve 2 for 50ms (GPIO %d)", VALVE_2_GPIO);
-
-            // Generate 50ms pulse to toggle valve
-            esp_err_t ret_v2_on = gpio_set_level(VALVE_2_GPIO, 1);
-            if (ret_v2_on != ESP_OK) {
-                ESP_LOGE(TAG, "VALVE 2 - Failed to set GPIO %d HIGH: %s", VALVE_2_GPIO, esp_err_to_name(ret_v2_on));
-                break;
-            }
-
-            ESP_LOGI(TAG, "VALVE 2 - Pulse HIGH, holding for 50ms...");
-            vTaskDelay(pdMS_TO_TICKS(50)); // 50ms pulse
-
-            ret_v2_on = gpio_set_level(VALVE_2_GPIO, 0);
-            if (ret_v2_on != ESP_OK) {
-                ESP_LOGE(TAG, "VALVE 2 - Failed to set GPIO %d LOW: %s", VALVE_2_GPIO, esp_err_to_name(ret_v2_on));
->>>>>>> bfaec1cf
             } else {
                 ESP_LOGI(TAG, "VALVE 2 - Currently OFF, toggling to turn ON");
                 toggle_valve(VALVE_2_GPIO, &valve_2_state, "VALVE 2");
@@ -545,28 +486,10 @@
             break;
 
         case CMD_VALVE_2_OFF:
-<<<<<<< HEAD
             ESP_LOGI(TAG, "VALVE 2 OFF - Ensuring valve is in OFF state");
 
             if (!valve_2_state) {
                 ESP_LOGI(TAG, "VALVE 2 - Already OFF, no action needed");
-=======
-            ESP_LOGI(TAG, "VALVE 2 OFF - Pulsing valve 2 for 50ms (GPIO %d)", VALVE_2_GPIO);
-
-            // Generate 50ms pulse to toggle valve
-            esp_err_t ret_v2_off = gpio_set_level(VALVE_2_GPIO, 1);
-            if (ret_v2_off != ESP_OK) {
-                ESP_LOGE(TAG, "VALVE 2 - Failed to set GPIO %d HIGH: %s", VALVE_2_GPIO, esp_err_to_name(ret_v2_off));
-                break;
-            }
-
-            ESP_LOGI(TAG, "VALVE 2 - Pulse HIGH, holding for 50ms...");
-            vTaskDelay(pdMS_TO_TICKS(50)); // 50ms pulse
-
-            ret_v2_off = gpio_set_level(VALVE_2_GPIO, 0);
-            if (ret_v2_off != ESP_OK) {
-                ESP_LOGE(TAG, "VALVE 2 - Failed to set GPIO %d LOW: %s", VALVE_2_GPIO, esp_err_to_name(ret_v2_off));
->>>>>>> bfaec1cf
             } else {
                 ESP_LOGI(TAG, "VALVE 2 - Currently ON, toggling to turn OFF");
                 toggle_valve(VALVE_2_GPIO, &valve_2_state, "VALVE 2");
@@ -613,15 +536,12 @@
             ESP_LOGI(TAG, "Uptime: %lu seconds", (unsigned long)(esp_timer_get_time() / 1000000));
             ESP_LOGI(TAG, "Free heap: %lu bytes", (unsigned long)esp_get_free_heap_size());
 
-<<<<<<< HEAD
             ESP_LOGI(TAG, "=== VALVE CONTROL HELP ===");
             ESP_LOGI(TAG, "For latching valves, use these commands:");
             ESP_LOGI(TAG, "  VALVE 1 TOGGLE / VALVE 2 TOGGLE - Force toggle (recommended)");
             ESP_LOGI(TAG, "  VALVE 1 ON/OFF / VALVE 2 ON/OFF - Smart toggle (checks state)");
             ESP_LOGI(TAG, "  VALVE RESET - Reset state tracking if out of sync");
 
-=======
->>>>>>> bfaec1cf
             // Status will be read via the status characteristic
             break;
         case CMD_RESTART_ADV:
@@ -767,6 +687,24 @@
             } else if (is_connected) {
                 ESP_LOGI(TAG, "Device is connected and functioning normally");
                 ESP_LOGI(TAG, "Connection handle: %d", conn_handle);
+                
+                // Verify connection validity
+                if (conn_handle != BLE_HS_CONN_HANDLE_NONE) {
+                    struct ble_gap_conn_desc desc;
+                    int conn_check = ble_gap_conn_find(conn_handle, &desc);
+                    
+                    if (conn_check == 0) {
+                        ESP_LOGI(TAG, "✓ Connection is VALID (peer address: %02X:%02X:%02X:%02X:%02X:%02X)",
+                                desc.peer_id_addr.val[5], desc.peer_id_addr.val[4], desc.peer_id_addr.val[3],
+                                desc.peer_id_addr.val[2], desc.peer_id_addr.val[1], desc.peer_id_addr.val[0]);
+                    } else {
+                        ESP_LOGW(TAG, "✗ PHANTOM CONNECTION DETECTED! Handle %d is invalid (error: %d)", 
+                                conn_handle, conn_check);
+                        ESP_LOGW(TAG, "Use 'RESTART ADV' to fix this issue");
+                    }
+                } else {
+                    ESP_LOGW(TAG, "✗ Invalid connection handle (BLE_HS_CONN_HANDLE_NONE)");
+                }
             }
 
             ESP_LOGI(TAG, "=== RECOMMENDATIONS ===");
@@ -1005,6 +943,29 @@
             ESP_LOGI(TAG, "SW2 Press Flag: %s", sw2_pressed ? "SET" : "CLEAR");
             ESP_LOGI(TAG, "Debounce Period: %d ms", SWITCH_DEBOUNCE_MS);
             break;
+        case CMD_TEST_BATTERY:
+            ESP_LOGI(TAG, "TEST BATTERY - Force reading battery level and ADC values");
+            
+            // Force cache refresh by resetting the timer
+            last_battery_check = 0;
+            
+            // Read fresh battery level
+            uint8_t fresh_battery = read_battery_level();
+            ESP_LOGI(TAG, "Fresh Battery Reading Complete: %d%%", fresh_battery);
+            
+            // Also read the ADC directly for debugging
+            int raw_adc = 0;
+            esp_err_t adc_result = adc_oneshot_read(adc2_handle, ADC_CHANNEL_5, &raw_adc);
+            if (adc_result == ESP_OK) {
+                uint32_t direct_voltage = (raw_adc * 3300) / 4095;
+                uint32_t battery_voltage = (direct_voltage * 2341) / 1000; // Voltage divider compensation (2.341:1 ratio)
+                ESP_LOGI(TAG, "Direct ADC Test: raw=%d, gpio_voltage=%lumV, battery_voltage=%lumV", 
+                         raw_adc, (unsigned long)direct_voltage, (unsigned long)battery_voltage);
+                ESP_LOGI(TAG, "Voltage divider ratio: 2.341:1 (based on 4100mV->1751mV measurement, raw=2243)");
+            } else {
+                ESP_LOGE(TAG, "Direct ADC read failed: %s", esp_err_to_name(adc_result));
+            }
+            break;
         case CMD_UNKNOWN:
         default:
             ESP_LOGW(TAG, "Unknown command: %s", data);
@@ -1017,7 +978,6 @@
 // Read data from ESP32 defined as server - Status characteristic handler
 static int device_read(uint16_t con_handle, uint16_t attr_handle, struct ble_gatt_access_ctxt *ctxt, void *arg)
 {
-<<<<<<< HEAD
     // Create status message with device information including power save status
     char status_msg[256];
     snprintf(status_msg, sizeof(status_msg),
@@ -1027,16 +987,6 @@
              is_connected ? "YES" : "NO",
              is_advertising ? "YES" : "NO",
              power_save_enabled ? "ON" : "OFF");
-=======
-    // Create status message with device information
-    char status_msg[192];
-    snprintf(status_msg, sizeof(status_msg),
-             "GRSVC1 Status: Flow=%lu pulses, Uptime=%lu ms, BLE Connected=%s, Advertising=%s",
-             (unsigned long)pulse_count,
-             (unsigned long)(esp_timer_get_time() / 1000),
-             is_connected ? "YES" : "NO",
-             is_advertising ? "YES" : "NO");
->>>>>>> bfaec1cf
 
     os_mbuf_append(ctxt->om, status_msg, strlen(status_msg));
     return 0;
@@ -1115,13 +1065,8 @@
     int raw_value;
     int successful_reads = 0;
 
-<<<<<<< HEAD
     // Reduced samples for power saving (8 instead of 32)
     for (int i = 0; i < 8; i++) {
-=======
-    // Take multiple samples for better accuracy
-    for (int i = 0; i < 32; i++) {
->>>>>>> bfaec1cf
         esp_err_t result = adc_oneshot_read(adc2_handle, ADC_CHANNEL_5, &raw_value);
         if (result == ESP_OK) {
             adc_reading += raw_value;
@@ -1141,32 +1086,32 @@
 
     // Convert to voltage (mV) - simple linear conversion
     // ADC range: 0-4095 for 12-bit, voltage range: 0-3300mV with 12dB attenuation
-    uint32_t voltage = (adc_reading * 3300) / 4095;
-
-    // Assuming voltage divider: Battery -> R1 -> ADC_PIN -> R2 -> GND
-    // If using 2:1 voltage divider, multiply by 2
-    voltage *= 2; // Adjust this based on your voltage divider circuit
-
-    // Convert voltage to battery percentage (assuming 3.0V min, 4.2V max for Li-Ion)
+    uint32_t adc_voltage = (adc_reading * 3300) / 4095;
+
+    // Voltage divider calculation: Battery -> R1 -> ADC_PIN -> R2 -> GND
+    uint32_t voltage_mV = (adc_voltage * 2275) / 1000; // Multiply by 2.275 (as 2275/1000 for integer math)
+
+    // Convert voltage to battery percentage for Li-ion battery
+    // 4200mV = 100% (fully charged), 3000mV = 0% (cutoff voltage)
     uint8_t new_battery_level;
-    if (voltage >= 4200) {
+    if (voltage_mV >= 4100) {
         new_battery_level = 100;
-    } else if (voltage <= 3000) {
+    } else if (voltage_mV <= 3000) {
         new_battery_level = 0;
     } else {
-        // Linear mapping from 3.0V-4.2V to 0-100%
-        new_battery_level = (uint8_t)((voltage - 3000) * 100 / 1200);
-    }
-
-<<<<<<< HEAD
+        // Linear mapping from 2900mV-4100mV to 0-100%
+        new_battery_level = (uint8_t)((voltage_mV - 2900) * 100 / 1200); // 1200mV range
+    }
+
+    // Log battery reading details for debugging
+    ESP_LOGI(TAG, "Battery ADC Reading: raw=%lu, adc_voltage=%lumV, battery_voltage=%lumV, percentage=%d%% (samples=%d)",
+             (unsigned long)adc_reading, (unsigned long)adc_voltage, (unsigned long)voltage_mV, new_battery_level, successful_reads);
+
     // Update cached values
     battery_level = new_battery_level;
     last_battery_check = current_time;
 
     return battery_level;
-=======
-    return battery_percentage;
->>>>>>> bfaec1cf
 }
 
 // Battery level characteristic access function
@@ -1174,10 +1119,13 @@
                                    struct ble_gatt_access_ctxt *ctxt, void *arg) {
     switch (ctxt->op) {
         case BLE_GATT_ACCESS_OP_READ_CHR:
+            ESP_LOGI(TAG, "Battery characteristic read requested");
             uint8_t current_battery_level = read_battery_level();
+            ESP_LOGI(TAG, "Returning battery level: %d%%", current_battery_level);
             if (os_mbuf_append(ctxt->om, &current_battery_level, sizeof(current_battery_level)) == 0) {
                 return 0; // Success
             } else {
+                ESP_LOGE(TAG, "Failed to append battery level to response");
                 return BLE_ATT_ERR_INSUFFICIENT_RES;
             }
         case BLE_GATT_ACCESS_OP_WRITE_CHR:
@@ -1321,32 +1269,15 @@
         case BLE_GATT_ACCESS_OP_READ_CHR: {
             // Try to read sensor data (cached if recent)
             float temp, hum;
-<<<<<<< HEAD
             esp_err_t err = read_dht_sensor_cached(&temp, &hum);
-=======
-            esp_err_t err = dht_single_read(&dht_sensor, &temp, &hum);
->>>>>>> bfaec1cf
 
             uint16_t humidity;
             if (err == ESP_OK && !isnan(hum)) {
                 humidity = (uint16_t)(hum * 100); // Convert to hundredths of percent
             } else {
-<<<<<<< HEAD
                 humidity = 4500; // Default 45.00% if no data available
                 ESP_LOGW(TAG, "Using default humidity: 45.00%% (sensor error: %s)",
                          esp_err_to_name(err));
-=======
-                // Use last known value or default if sensor read fails
-                if (!isnan(last_humidity)) {
-                    humidity = (uint16_t)(last_humidity * 100);
-                    ESP_LOGW(TAG, "Using last known humidity: %.2f%% (sensor error: %s)",
-                             last_humidity, esp_err_to_name(err));
-                } else {
-                    humidity = 4500; // Default 45.00% if no previous reading
-                    ESP_LOGW(TAG, "Using default humidity: 45.00%% (sensor error: %s)",
-                             esp_err_to_name(err));
-                }
->>>>>>> bfaec1cf
             }
 
             if (os_mbuf_append(ctxt->om, &humidity, sizeof(humidity)) == 0) {
@@ -1387,32 +1318,15 @@
         case BLE_GATT_ACCESS_OP_READ_CHR: {
             // Try to read sensor data (cached if recent)
             float temp, hum;
-<<<<<<< HEAD
             esp_err_t err = read_dht_sensor_cached(&temp, &hum);
-=======
-            esp_err_t err = dht_single_read(&dht_sensor, &temp, &hum);
->>>>>>> bfaec1cf
 
             int16_t temperature;
             if (err == ESP_OK && !isnan(temp)) {
                 temperature = (int16_t)(temp * 100); // Convert to hundredths of degrees Celsius
             } else {
-<<<<<<< HEAD
                 temperature = 2350; // Default 23.50°C if no data available
                 ESP_LOGW(TAG, "Using default temperature: 23.50°C (sensor error: %s)",
                          esp_err_to_name(err));
-=======
-                // Use last known value or default if sensor read fails
-                if (!isnan(last_temperature)) {
-                    temperature = (int16_t)(last_temperature * 100);
-                    ESP_LOGW(TAG, "Using last known temperature: %.2f°C (sensor error: %s)",
-                             last_temperature, esp_err_to_name(err));
-                } else {
-                    temperature = 2350; // Default 23.50°C if no previous reading
-                    ESP_LOGW(TAG, "Using default temperature: 23.50°C (sensor error: %s)",
-                             esp_err_to_name(err));
-                }
->>>>>>> bfaec1cf
             }
 
             if (os_mbuf_append(ctxt->om, &temperature, sizeof(temperature)) == 0) {
@@ -2179,6 +2093,42 @@
 {
     ESP_LOGI(TAG, "Forcing advertising restart...");
 
+    // Check if we think we're connected but might have a phantom connection
+    if (is_connected && conn_handle != BLE_HS_CONN_HANDLE_NONE) {
+        ESP_LOGI(TAG, "Checking connection validity (handle: %d)...", conn_handle);
+        
+        // Try to get connection info to verify if connection is still valid
+        struct ble_gap_conn_desc desc;
+        int conn_check = ble_gap_conn_find(conn_handle, &desc);
+        
+        if (conn_check != 0) {
+            ESP_LOGW(TAG, "Connection handle %d is invalid (error: %d) - forcing disconnect", 
+                     conn_handle, conn_check);
+            
+            // Force disconnect the phantom connection
+            is_connected = false;
+            conn_handle = BLE_HS_CONN_HANDLE_NONE;
+            ESP_LOGI(TAG, "Phantom connection cleared");
+        } else {
+            ESP_LOGI(TAG, "Connection handle %d is valid - terminating before restart", conn_handle);
+            
+            // Actively terminate the existing connection
+            int term_rc = ble_gap_terminate(conn_handle, BLE_ERR_REM_USER_CONN_TERM);
+            if (term_rc == 0) {
+                ESP_LOGI(TAG, "Successfully terminated existing connection");
+            } else {
+                ESP_LOGW(TAG, "Failed to terminate connection: %d", term_rc);
+            }
+            
+            // Wait for disconnect event
+            vTaskDelay(pdMS_TO_TICKS(500));
+            
+            // Force reset connection state
+            is_connected = false;
+            conn_handle = BLE_HS_CONN_HANDLE_NONE;
+        }
+    }
+
     // Always stop current advertising first, regardless of state
     int rc = ble_gap_adv_stop();
     if (rc == 0) {
@@ -2190,10 +2140,9 @@
     // Reset advertising state
     is_advertising = false;
 
-    // Reset connection state if needed
-    if (!is_connected) {
-        conn_handle = BLE_HS_CONN_HANDLE_NONE;
-    }
+    // Ensure connection state is cleared
+    conn_handle = BLE_HS_CONN_HANDLE_NONE;
+    is_connected = false;
 
     // Wait for proper cleanup
     vTaskDelay(pdMS_TO_TICKS(200));
@@ -2207,7 +2156,7 @@
     if (!is_advertising) {
         ESP_LOGW(TAG, "Advertising restart failed after multiple attempts");
     } else {
-        ESP_LOGI(TAG, "Advertising restart successful");
+        ESP_LOGI(TAG, "Advertising restart successful - device should now be visible for pairing");
     }
 }
 
@@ -2264,55 +2213,6 @@
     ESP_LOGI(TAG, "  VALVE_2 (GPIO %d): %d", VALVE_2_GPIO, gpio_get_level(VALVE_2_GPIO));
     ESP_LOGI(TAG, "  POWER_12V (GPIO %d): %d", POWER_12V_GPIO, gpio_get_level(POWER_12V_GPIO));
     ESP_LOGI(TAG, "  STATUS_LED (GPIO %d): %d", STATUS_LED_GPIO, gpio_get_level(STATUS_LED_GPIO));
-<<<<<<< HEAD
-=======
-
-    // Test setting each GPIO HIGH briefly to verify they work
-    ESP_LOGI(TAG, "Testing GPIO functionality...");
-
-    // Test VALVE_1
-    ESP_LOGI(TAG, "Testing VALVE_1 (GPIO %d):", VALVE_1_GPIO);
-    gpio_set_level(VALVE_1_GPIO, 1);
-    vTaskDelay(pdMS_TO_TICKS(10));
-    int valve1_test = gpio_get_level(VALVE_1_GPIO);
-    gpio_set_level(VALVE_1_GPIO, 0);
-    ESP_LOGI(TAG, "  VALVE_1 test HIGH result: %d %s", valve1_test, valve1_test == 1 ? "(OK)" : "(FAILED)");
-
-    // Test VALVE_2
-    ESP_LOGI(TAG, "Testing VALVE_2 (GPIO %d):", VALVE_2_GPIO);
-    gpio_set_level(VALVE_2_GPIO, 1);
-    vTaskDelay(pdMS_TO_TICKS(10));
-    int valve2_test = gpio_get_level(VALVE_2_GPIO);
-    gpio_set_level(VALVE_2_GPIO, 0);
-    ESP_LOGI(TAG, "  VALVE_2 test HIGH result: %d %s", valve2_test, valve2_test == 1 ? "(OK)" : "(FAILED)");
-      // Test POWER_12V
-    ESP_LOGI(TAG, "Testing POWER_12V (GPIO %d):", POWER_12V_GPIO);
-    gpio_set_level(POWER_12V_GPIO, 1);
-    vTaskDelay(pdMS_TO_TICKS(10));
-    int power12v_test = gpio_get_level(POWER_12V_GPIO);
-    gpio_set_level(POWER_12V_GPIO, 0);
-    ESP_LOGI(TAG, "  POWER_12V test HIGH result: %d %s", power12v_test, power12v_test == 1 ? "(OK)" : "(FAILED)");
-
-    // Test STATUS_LED
-    ESP_LOGI(TAG, "Testing STATUS_LED (GPIO %d):", STATUS_LED_GPIO);
-    gpio_set_level(STATUS_LED_GPIO, 1);
-    vTaskDelay(pdMS_TO_TICKS(10));
-    int status_led_test = gpio_get_level(STATUS_LED_GPIO);
-    gpio_set_level(STATUS_LED_GPIO, 0);
-    ESP_LOGI(TAG, "  STATUS_LED test HIGH result: %d %s", status_led_test, status_led_test == 1 ? "(OK)" : "(FAILED)");
-
-    ESP_LOGI(TAG, "Output GPIOs initialized: VALVE_1=%d, VALVE_2=%d, POWER_12V=%d, STATUS_LED=%d",
-             VALVE_1_GPIO, VALVE_2_GPIO, POWER_12V_GPIO, STATUS_LED_GPIO);
-
-    // GPIO hardware information
-    ESP_LOGI(TAG, "GPIO Hardware Notes:");
-    ESP_LOGI(TAG, "  GPIO33: Output-only pin, no input capability");
-    ESP_LOGI(TAG, "  GPIO27: General purpose I/O pin");
-    ESP_LOGI(TAG, "  GPIO14: General purpose I/O pin");
-    ESP_LOGI(TAG, "  GPIO4: Status LED pin");
-    ESP_LOGI(TAG, "  GPIO5: DHT sensor pin (moved from GPIO4 due to LED conflict)");
-    ESP_LOGI(TAG, "  If GPIOs fail to set HIGH, check for external pull-downs or hardware conflicts");
->>>>>>> bfaec1cf
 }
 
 // The application
@@ -2341,12 +2241,6 @@
     // This must be called after BLE stack is synchronized
     ESP_LOGI(TAG, "Initializing MAC address string...");
     init_device_mac_string();
-
-    // Verify GATT services are available
-    ESP_LOGI(TAG, "BLE services should now be discoverable");
-    ESP_LOGI(TAG, "Expected services:");
-    ESP_LOGI(TAG, "  - Automation IO (0x1815) with 9 characteristics");
-    ESP_LOGI(TAG, "  - Device Information (0x180A) with 5 characteristics");
     ESP_LOGI(TAG, "Total expected characteristics: 14");
 
     // Start advertising
@@ -2430,6 +2324,35 @@
             retry_count = 0; // Reset when connected or advertising
         }
 
+        // Phantom connection detection - check every 10 seconds if we think we're connected
+        static uint32_t last_phantom_check = 0;
+        if (is_connected && (current_time - last_phantom_check > 10000)) {
+            last_phantom_check = current_time;
+            
+            // Verify connection is still valid
+            if (conn_handle != BLE_HS_CONN_HANDLE_NONE) {
+                struct ble_gap_conn_desc desc;
+                int conn_check = ble_gap_conn_find(conn_handle, &desc);
+                
+                if (conn_check != 0) {
+                    ESP_LOGW(TAG, "Phantom connection detected! Handle %d invalid (error: %d)", 
+                             conn_handle, conn_check);
+                    ESP_LOGW(TAG, "Clearing phantom connection and restarting advertising");
+                    
+                    // Clear phantom connection
+                    is_connected = false;
+                    conn_handle = BLE_HS_CONN_HANDLE_NONE;
+                    
+                    // Force restart advertising
+                    ble_app_advertise();
+                } else {
+                    // Connection is valid - maybe do a periodic ping test here in future
+                    // For now, just log that connection is healthy
+                    ESP_LOGD(TAG, "Connection health check passed (handle: %d)", conn_handle);
+                }
+            }
+        }
+
         // Log state changes
         if (is_connected != prev_connected) {
             ESP_LOGI(TAG, "Connection: %s", is_connected ? "CONNECTED" : "DISCONNECTED");
@@ -2446,11 +2369,7 @@
 
         // Periodic status log (every 30 seconds) - simplified
         if (current_time - last_status_log > 30000) {
-<<<<<<< HEAD
             ESP_LOGI(TAG, "BLE Status - Conn:%s Adv:%s Handle:%d Uptime:%ds PWR:%s",
-=======
-            ESP_LOGI(TAG, "BLE Status - Conn:%s Adv:%s Handle:%d Uptime:%ds",
->>>>>>> bfaec1cf
                      is_connected ? "Y" : "N",
                      is_advertising ? "Y" : "N",
                      conn_handle,
@@ -2459,7 +2378,6 @@
             last_status_log = current_time;
         }
 
-<<<<<<< HEAD
         // Process hardware switch presses (valve toggles)
         process_switch_presses();
 
@@ -2469,10 +2387,6 @@
         } else {
             vTaskDelay(pdMS_TO_TICKS(1000)); // Normal delay when connected
         }
-=======
-        // Check more frequently for better responsiveness
-        vTaskDelay(pdMS_TO_TICKS(1000)); // Check every 1 second instead of 5
->>>>>>> bfaec1cf
     }
 }
 
@@ -2484,7 +2398,6 @@
 
 void app_main()
 {
-<<<<<<< HEAD
     ESP_LOGI(TAG, "Starting GRSVC1 initialization...");
 
     // Configure task watchdog for longer timeout during initialization
@@ -2517,23 +2430,16 @@
     power_management_init();
     esp_task_wdt_reset(); // Reset watchdog after power management
     vTaskDelay(pdMS_TO_TICKS(50)); // Allow time for power management to settle
-=======
-    nvs_flash_init();                          // Initialize NVS flash using
->>>>>>> bfaec1cf
 
     // Initialize flow sensor
     flow_sensor_init();
     ESP_LOGI(TAG, "Flow sensor initialized on GPIO %d", FLOW_SENSOR_GPIO);
-<<<<<<< HEAD
     esp_task_wdt_reset();
     vTaskDelay(pdMS_TO_TICKS(50));
-=======
->>>>>>> bfaec1cf
 
     // Initialize output GPIOs for valves and 12V power
     output_gpio_init();
     ESP_LOGI(TAG, "Output GPIOs initialized with pull-down enabled");
-<<<<<<< HEAD
     esp_task_wdt_reset();
     vTaskDelay(pdMS_TO_TICKS(50));
 
@@ -2542,8 +2448,6 @@
     ESP_LOGI(TAG, "Hardware switches initialized for valve control");
     esp_task_wdt_reset();
     vTaskDelay(pdMS_TO_TICKS(50));
-=======
->>>>>>> bfaec1cf
 
     // Initialize DHT sensor
     ESP_LOGI(TAG, "Initializing DHT sensor on GPIO %d...", DHT_SENSOR_GPIO);
@@ -2554,11 +2458,8 @@
     esp_err_t dht_err = dht_begin(&dht_sensor);
     if (dht_err == ESP_OK) {
         ESP_LOGI(TAG, "DHT sensor initialized successfully");
-<<<<<<< HEAD
         vTaskDelay(pdMS_TO_TICKS(200)); // DHT22 needs time to stabilize
         esp_task_wdt_reset(); // Reset after DHT stabilization delay
-=======
->>>>>>> bfaec1cf
 
         // Perform initial sensor reading to verify functionality
         float temp, hum;
@@ -2575,11 +2476,8 @@
         ESP_LOGE(TAG, "Failed to initialize DHT sensor: %s", esp_err_to_name(dht_err));
         ESP_LOGW(TAG, "Temperature and humidity readings will use default values");
     }
-<<<<<<< HEAD
     esp_task_wdt_reset();
     vTaskDelay(pdMS_TO_TICKS(100)); // Additional delay after DHT initialization
-=======
->>>>>>> bfaec1cf
 
     // Initialize BLE stack
     ESP_LOGI(TAG, "Initializing BLE stack...");
@@ -2594,11 +2492,8 @@
     ble_svc_gap_device_name_set(DEVICE_NAME);  // Initialize NimBLE configuration - server name
     ble_svc_gap_init();                        // Initialize NimBLE configuration - gap service
     ble_svc_gatt_init();                       // Initialize NimBLE configuration - gatt service
-<<<<<<< HEAD
     esp_task_wdt_reset();
     vTaskDelay(pdMS_TO_TICKS(100)); // Allow services to initialize
-=======
->>>>>>> bfaec1cf
 
     // Count and validate GATT services
     ESP_LOGI(TAG, "Counting GATT services...");
@@ -2608,10 +2503,7 @@
     } else {
         ESP_LOGI(TAG, "GATT services counted successfully");
     }
-<<<<<<< HEAD
     vTaskDelay(pdMS_TO_TICKS(50));
-=======
->>>>>>> bfaec1cf
 
     // Add GATT services
     ESP_LOGI(TAG, "Adding GATT services...");
@@ -2640,24 +2532,20 @@
         ESP_LOGI(TAG, "     - Software Revision (0x2A28) - Read");
         ESP_LOGI(TAG, "     - MAC Address (0xFF04) - Read");
     }
-<<<<<<< HEAD
     vTaskDelay(pdMS_TO_TICKS(50)); // Allow GATT setup to complete
 
     ble_hs_cfg.sync_cb = ble_app_on_sync;      // Initialize application
     vTaskDelay(pdMS_TO_TICKS(50));
-=======
-
-    ble_hs_cfg.sync_cb = ble_app_on_sync;      // Initialize application
->>>>>>> bfaec1cf
 
     // Initialize battery ADC
     ESP_LOGI(TAG, "Initializing battery ADC...");
     battery_adc_init();
     ESP_LOGI(TAG, "Battery ADC initialized");
-<<<<<<< HEAD
+    // Force initial battery reading on startup BEFORE BLE init
+    ESP_LOGI(TAG, "Taking initial battery voltage reading...");
+    uint8_t startup_battery = read_battery_level();
+    ESP_LOGI(TAG, "Startup battery level: %d%%", startup_battery);
     vTaskDelay(pdMS_TO_TICKS(50));
-=======
->>>>>>> bfaec1cf
 
     // Initialize OTA (Over-The-Air) update system
     ESP_LOGI(TAG, "Initializing OTA update system...");
@@ -2736,7 +2624,6 @@
     ESP_LOGI(TAG, "- Auto-restart advertising on disconnect");
     ESP_LOGI(TAG, "- Connection monitoring with periodic status checks");
     ESP_LOGI(TAG, "- Remote advertising restart via 'RESTART ADV' command");
-<<<<<<< HEAD
     ESP_LOGI(TAG, "");
     ESP_LOGI(TAG, "Power Management Features:");
     ESP_LOGI(TAG, "- Power save mode: %s", power_save_enabled ? "ENABLED" : "DISABLED");
@@ -2753,18 +2640,12 @@
     ESP_LOGI(TAG, "Removing main task from watchdog...");
     esp_task_wdt_delete(NULL);  // Remove current task from watchdog
     ESP_LOGI(TAG, "Main task removed from watchdog - initialization complete");
-=======
->>>>>>> bfaec1cf
 
     // Create connection monitoring task with larger stack
     xTaskCreate(connection_monitor_task, "conn_monitor", 4096, NULL, 5, NULL);
     ESP_LOGI(TAG, "Connection monitor task started");
-<<<<<<< HEAD
     vTaskDelay(pdMS_TO_TICKS(100)); // Allow task to start
 
     ESP_LOGI(TAG, "Starting BLE host task...");
-=======
-
->>>>>>> bfaec1cf
     nimble_port_freertos_init(host_task);      // Run the thread
 }